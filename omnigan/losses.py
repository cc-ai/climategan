--- conflicted
+++ resolved
@@ -203,107 +203,4 @@
 
     def __init__(self):
         super().__init__()
-<<<<<<< HEAD
         self.loss = torch.nn.L1Loss()
-
-
-def prob_2_entropy(prob):
-    """ 
-    convert probabilistic prediction maps to weighted self-information maps
-    """
-    n, c, h, w = prob.size()
-    return -torch.mul(prob, torch.log2(prob + 1e-30)) / np.log2(c)
-
-
-class crossEntropyLoss(nn.Module):
-    """
-    Calculate the cross entropy loss by function cross_entropy_2d
-    """
-
-    # Almost the same as cross_entropy_2d, I just integrate .long().to(prediction.device) on the target
-    def __init__(self):
-        super().__init__()
-        self.loss = cross_entropy_2d
-
-    def __call__(self, prediction, target):
-        return self.loss(prediction, target.long().to(prediction.device))
-
-
-class BCELoss(nn.Module):
-    # Almost the same as BCEWithLogitsLoss
-    def __init__(self):
-        super().__init__()
-        self.loss = torch.nn.BCEWithLogitsLoss()
-
-    def __call__(self, prediction, target):
-        return self.loss(
-            prediction,
-            torch.FloatTensor(prediction.size())
-            .fill_(target)
-            .to(prediction.get_device()),
-        )
-
-
-class ADVENTSegLoss(nn.Module):
-    def __init__(
-        self, opt,
-    ):
-        super().__init__()
-        self.opt = opt
-
-    def __call__(self, prediction1, prediction2, target):
-        loss_calc = crossEntropyLoss()
-        if self.opt.train.multi_level == True:
-            loss_seg_src_aux = loss_calc(prediction1, target)
-        else:
-            loss_seg_src_aux = 0
-        loss_seg_src_main = loss_calc(prediction2, target)
-
-        loss = (
-            self.opt.train.LAMBDA_SEG_MAIN * loss_seg_src_main
-            + self.opt.train.LAMBDA_SEG_AUX * loss_seg_src_aux
-        )
-
-        return loss
-
-
-class ADVENTAdversarialLoss(nn.Module):
-    def __init__(self, opt, discriminator_aux, discriminator_main):
-        super().__init__()
-        self.opt = opt
-        self.discriminator_aux = discriminator_aux
-        self.discriminator_main = discriminator_main
-
-    def __call__(self, prediction1, prediction2, target):
-        loss_calc = BCELoss()
-        if self.opt.train.multi_level == True:
-            d_out_aux = self.discriminator_aux(prob_2_entropy(F.softmax(prediction1)))
-            loss_adv_trg_aux = loss_calc(d_out_aux, target)
-        else:
-            loss_adv_trg_aux = 0
-        d_out_main = self.discriminator_main(prob_2_entropy(F.softmax(prediction2)))
-        loss_adv_trg_main = loss_calc(d_out_main, target)
-
-        loss = (
-            self.opt.train.LAMBDA_ADV_MAIN * loss_adv_trg_main
-            + self.opt.train.LAMBDA_ADV_AUX * loss_adv_trg_aux
-        )
-
-        return loss
-
-
-def get_fc_discriminator(num_classes, ndf=64):
-    return torch.nn.Sequential(
-        torch.nn.Conv2d(num_classes, ndf, kernel_size=4, stride=2, padding=1),
-        torch.nn.LeakyReLU(negative_slope=0.2, inplace=True),
-        torch.nn.Conv2d(ndf, ndf * 2, kernel_size=4, stride=2, padding=1),
-        torch.nn.LeakyReLU(negative_slope=0.2, inplace=True),
-        torch.nn.Conv2d(ndf * 2, ndf * 4, kernel_size=4, stride=2, padding=1),
-        torch.nn.LeakyReLU(negative_slope=0.2, inplace=True),
-        torch.nn.Conv2d(ndf * 4, ndf * 8, kernel_size=4, stride=2, padding=1),
-        torch.nn.LeakyReLU(negative_slope=0.2, inplace=True),
-        torch.nn.Conv2d(ndf * 8, 1, kernel_size=4, stride=2, padding=1),
-    )
-=======
-        self.loss = torch.nn.L1Loss()
->>>>>>> 46a281aa
