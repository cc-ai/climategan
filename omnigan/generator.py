"""Complete Generator architecture:
    * OmniGenerator
    * Encoder
    * Decoders
"""
from pathlib import Path
import traceback

import torch
import torch.nn as nn
import torch.nn.functional as F
import yaml
from addict import Dict
from torch import softmax

import omnigan.strings as strings
from omnigan.deeplab import create_encoder, create_segmentation_decoder
from omnigan.depth import create_depth_decoder
from omnigan.masker import create_mask_decoder
from omnigan.painter import create_painter
from omnigan.tutils import init_weights, mix_noise, normalize


def create_generator(opts, device="cpu", latent_shape=None, no_init=False, verbose=0):
    G = OmniGenerator(opts, latent_shape, verbose, no_init)
    if no_init:
        print("Sending to", device)
        return G.to(device)

    for model in G.decoders:
        net = G.decoders[model]
        if model == "s":
            continue
        if isinstance(net, nn.ModuleDict):
            for domain, domain_model in net.items():
                init_weights(
                    net[domain_model],
                    init_type=opts.gen[model].init_type,
                    init_gain=opts.gen[model].init_gain,
                    verbose=verbose,
                    caller=f"create_generator decoder {model} {domain}",
                )
        else:
            init_weights(
                G.decoders[model],
                init_type=opts.gen[model].init_type,
                init_gain=opts.gen[model].init_gain,
                verbose=verbose,
                caller=f"create_generator decoder {model}",
            )
    if G.encoder is not None and opts.gen.encoder.architecture == "base":
        init_weights(
            G.encoder,
            init_type=opts.gen.encoder.init_type,
            init_gain=opts.gen.encoder.init_gain,
            verbose=verbose,
            caller=f"create_generator encoder",
        )

    print("Sending to", device)
    return G.to(device)


class OmniGenerator(nn.Module):
    def __init__(self, opts, latent_shape=None, verbose=0, no_init=False):
        """Creates the generator. All decoders listed in opts.gen will be added
        to the Generator.decoders ModuleDict if opts.gen.DecoderInitial is not True.
        Then can be accessed as G.decoders.T or G.decoders["T"] for instance,
        for the image Translation decoder

        Args:
            opts (addict.Dict): configuration dict
        """
        super().__init__()
        self.opts = opts
        self.verbose = verbose
        self.encoder = None
        if any(t in opts.tasks for t in "msd"):
            self.encoder = create_encoder(opts, no_init, verbose)

        self.decoders = {}
        self.painter = nn.Module()

        if "d" in opts.tasks:
            self.decoders["d"] = create_depth_decoder(opts, no_init, verbose)

            if self.verbose > 0:
                print(f"  - Add {self.decoders['d'].__class__.__name__}")

        if "s" in opts.tasks:
            self.decoders["s"] = create_segmentation_decoder(opts, no_init, verbose)

        if "m" in opts.tasks:
            self.decoders["m"] = create_mask_decoder(opts, no_init, verbose)

        self.decoders = nn.ModuleDict(self.decoders)

        if "p" in self.opts.tasks:
            self.painter = create_painter(opts, no_init, verbose)
        else:
            if self.verbose > 0:
                print("  - Add Empty Painter")
        if (
            "mt" in self.opts.tasks
            and self.opts.gen.multi_task.method == "AutomaticWeighted"
        ):
            self.mtl = AutomaticWeightedMTL(self.num_masker_task())

    def num_masker_task(self):
        masker_tasks = self.opts.tasks.copy()
        if "p" in masker_tasks:
            masker_tasks.remove("p")
        return len(masker_tasks)

    def __str__(self):
        return strings.generator(self)

    def encode(self, x):
        """
        Forward x through the encoder

        Args:
            x (torch.Tensor): B3HW input tensor

        Returns:
            list: High and Low level features from the encoder
        """
        assert self.encoder is not None
        return self.encoder.forward(x)

    def decode(self, x=None, z=None, return_z=False, return_z_depth=False):
        """
        Comptutes the predictions of all available decoders from either x or z.
        If using spade for the masker with 15 channels, x *must* be provided,
        whether z is too or not.

        Args:
            x (torch.Tensor, optional): Input tensor (B3HW). Defaults to None.
            z (list, optional): List of high and low-level features as BCHW.
                Defaults to None.
            return_z (bool, optional): whether or not to return z in the dict.
                Defaults to False.
            return_z_depth (bool, optional): whether or not to return z_depth
                in the dict. Defaults to False.

        Raises:
            ValueError: If using spade for the masker with 15 channels but x is None

        Returns:
            dict: {task: prediction_tensor} (may include z and z_depth
                depending on args)
        """

        assert x is not None or z is not None
        if self.opts.gen.m.use_spade and self.opts.m.spade.cond_nc == 15:
            if x is None:
                raise ValueError(
                    "When using spade for the Masker with 15 channels,"
                    + " x MUST be provided"
                )

        z_depth = cond = d = s = None
        out = {}

        if z is None:
            z = self.encode(x)

        if return_z:
            out["z"] = z

        if "d" in self.decoders:
            d, z_depth = self.decoders["d"](z)
            out["d"] = d

        if return_z_depth:
            out["z_depth"] = z_depth

        if "s" in self.decoders:
            s = self.decoders["s"](z, z_depth)
            out["s"] = s

        if "m" in self.decoders:
            if s is not None and d is not None:
                cond = self.make_m_cond(d, s, x)
            m = self.mask(z=z, cond=cond)
            out["m"] = m

        return out

    def sample_painter_z(self, batch_size, device, force_half=False):
        if self.opts.gen.p.no_z:
            return None

        z = torch.empty(
            batch_size,
            self.opts.gen.p.latent_dim,
            self.painter.z_h,
            self.painter.z_w,
            device=device,
        ).normal_(mean=0, std=1.0)

        if force_half:
            z = z.half()

        return z

    def make_m_cond(self, d, s, x=None):
        """
        Create the masker's conditioning input when using spade from the
        d and s predictions and from the input x when cond_nc == 15.

        d and s are assumed to have the the same spatial resolution.
        if cond_nc == 15 then x is interpolated to match that dimension.

        Args:
            d (torch.Tensor): Raw depth prediction (B1HW)
            s (torch.Tensor): Raw segmentation prediction (BCHW)
            x (torch.Tensor, optional): Input tensor (B3hW). Mandatory
                when opts.gen.m.spade.cond_nc == 15

        Raises:
            ValueError: opts.gen.m.spade.cond_nc == 15 but x is None

        Returns:
            torch.Tensor: B x cond_nc x H  x W conditioning tensor.
        """
        if self.opts.gen.m.spade.detach:
            d = d.detach()
            s = s.detach()
        cats = [normalize(d), softmax(s, dim=1)]
        if self.opts.gen.m.spade.cond_nc == 15:
            if x is None:
                raise ValueError(
                    "When using spade for the Masker with 15 channels,"
                    + " x MUST be provided"
                )
            cats += [
                F.interpolate(x, s.shape[-2:], mode="bilinear", align_corners=True)
            ]

        return torch.cat(cats, dim=1)

    def mask(self, x=None, z=None, cond=None, z_depth=None, sigmoid=True):
        """
        Create a mask from either an input x or a latent vector z.
        Optionally if the Masker has a spade architecture the conditioning tensor
        may be provided (cond). Default behavior applies an element-wise
        sigmoid, but can be deactivated (sigmoid=False).

        At least one of x or z must be provided (i.e. not None).
        If the Masker has a spade architecture and cond_nc == 15 then x cannot
        be None.

        Args:
            x (torch.Tensor, optional): Input tensor B3HW. Defaults to None.
            z (list, optional): High and Low level features of the encoder.
                Will be computed if None. Defaults to None.
            cond ([type], optional): [description]. Defaults to None.
            sigmoid (bool, optional): [description]. Defaults to True.

        Returns:
            torch.Tensor: B1HW mask tensor
        """
        assert x is not None or z is not None
        assert not (x is not None and z is not None)
        if z is None:
            z = self.encode(x)

        if cond is None and self.opts.gen.m.use_spade:
            assert "s" in self.opts.tasks and "d" in self.opts.tasks
            with torch.no_grad():
                d_pred, z_d = self.decoders["d"](z)
                s_pred = self.decoders["s"](z, z_d)
                cond = self.make_m_cond(d_pred, s_pred, x)
        if z_depth is None and self.opts.gen.m.use_dada:
            assert "d" in self.opts.tasks
            with torch.no_grad():
                _, z_depth = self.decoders["d"](z)

        if cond is not None:
            device = z[0].device if isinstance(z, (tuple, list)) else z.device
            cond = cond.to(device)

        logits = self.decoders["m"](z, cond, z_depth)

        if not sigmoid:
            return logits

        return torch.sigmoid(logits)

    def paint(self, m, x, no_paste=False):
        """
        Paints given a mask and an image
        calls painter(z, x * (1.0 - m))
        Mask has 1s where water should be painted

        Args:
            m (torch.Tensor): Mask
            x (torch.Tensor): Image to paint

        Returns:
            torch.Tensor: painted image
        """
        z_paint = self.sample_painter_z(x.shape[0], x.device)
        m = m.to(x.dtype)
        fake = self.painter(z_paint, x * (1.0 - m))
        if self.opts.gen.p.paste_original_content and not no_paste:
            return x * (1.0 - m) + fake * m
        return fake

    def paint_cloudy(self, m, x, s, sky_idx=9, res=(8, 8), weight=0.8):
        """
        Paints x with water in m through an intermediary cloudy image
        where the sky has been replaced with perlin noise to imitate clouds.

        The intermediary cloudy image is only used to control the painter's
        painting mode, probing it with a cloudy input.

        Args:
            m (torch.Tensor): water mask
            x (torch.Tensor): input tensor
            s (torch.Tensor): segmentation prediction (BCHW)
            sky_idx (int, optional): Index of the sky class along s's C dimension.
                Defaults to 9.
            res (tuple, optional): Perlin noise spatial resolution. Defaults to (8, 8).
            weight (float, optional): Intermediate image's cloud proportion
                (w * cloud + (1-w) * original_sky). Defaults to 0.8.

        Returns:
            torch.Tensor: painted image with original content pasted.
        """
        sky_mask = (
            torch.argmax(
                F.interpolate(s, x.shape[-2:], mode="bilinear"), dim=1, keepdim=True
            )
            == sky_idx
        ).to(x.dtype)
        noised_x = mix_noise(x, sky_mask, res=res, weight=weight).to(x.dtype)
        fake = self.paint(m, noised_x, no_paste=True)
        return x * (1.0 - m) + fake * m

    def depth(self, x=None, z=None, return_z_depth=False):
        """
        Compute the depth head's output

        Args:
            x (torch.Tensor, optional): Input B3HW tensor. Defaults to None.
            z (list, optional): High and Low level features of the encoder.
                Defaults to None.

        Returns:
            torch.Tensor: B1HW tensor of depth predictions
        """
        assert x is not None or z is not None
        assert not (x is not None and z is not None)
        if z is None:
            z = self.encode(x)
        depth, z_depth = self.decoders["d"](z)

        if depth.shape[1] > 1:
            depth = torch.argmax(depth, dim=1)
            depth = depth / depth.max()

        if return_z_depth:
            return depth, z_depth

        return depth

    def load_val_painter(self):
        """
        Loads a validation painter if available in opts.val.val_painter

        Returns:
            bool: operation success status
        """
        try:
            # key exists in opts
            assert self.opts.val.val_painter

            # path exists
            ckpt_path = Path(self.opts.val.val_painter).resolve()
            assert ckpt_path.exists()

            # path is a checkpoint path
            assert ckpt_path.is_file()

            # opts are available in that path
            opts_path = ckpt_path.parent.parent / "opts.yaml"
            assert opts_path.exists()

            # load opts
            with opts_path.open("r") as f:
                val_painter_opts = Dict(yaml.safe_load(f))

            # load checkpoint
            state_dict = torch.load(ckpt_path)

            # create dummy painter from loaded opts
            painter = create_painter(val_painter_opts)

            # load state-dict in the dummy painter
            painter.load_state_dict(
                {k.replace("painter.", ""): v for k, v in state_dict["G"].items()}
            )

            # send to current device in evaluation mode
            device = next(self.parameters()).device
            self.painter = painter.eval().to(device)

            # disable gradients
            for p in self.painter.parameters():
                p.requires_grad = False

            # success
            print("    - Loaded validation-only painter")
            return True

<<<<<<< HEAD
    def __str__(self):
        return "MaskerSpadeDecoder"
        # return strings.spadedecoder(self)


class AutomaticWeightedMTL(nn.Module):
    """automatically weighted multi-task
    Params：
        num: int，the number of loss
        x: multi-task loss
    Examples：
        loss1=1
        loss2=2
        awl = AutomaticWeightedLoss(2)
        loss_sum = awl(loss1, loss2)
    From: https://github.com/Mikoto10032/AutomaticWeightedLoss/blob/master/AutomaticWeightedLoss.py
    """

    def __init__(self, num=2):
        super(AutomaticWeightedMTL, self).__init__()
        params = torch.ones(num, requires_grad=True)
        self.params = torch.nn.Parameter(params)

    def forward(self, *x):
        loss_sum = 0
        for i, loss in enumerate(x):
            loss_sum += 0.5 / (self.params[i] ** 2) * loss + torch.log(
                1 + self.params[i] ** 2
            )
        return loss_sum
=======
        except Exception as e:
            # something happened, aborting gracefully
            print(traceback.format_exc())
            print(e)
            print(">>> WARNING: error (^) in load_val_painter, aborting.")
            return False
>>>>>>> 169d73e6
<|MERGE_RESOLUTION|>--- conflicted
+++ resolved
@@ -415,12 +415,13 @@
             print("    - Loaded validation-only painter")
             return True
 
-<<<<<<< HEAD
-    def __str__(self):
-        return "MaskerSpadeDecoder"
-        # return strings.spadedecoder(self)
-
-
+        except Exception as e:
+            # something happened, aborting gracefully
+            print(traceback.format_exc())
+            print(e)
+            print(">>> WARNING: error (^) in load_val_painter, aborting.")
+            return False
+       
 class AutomaticWeightedMTL(nn.Module):
     """automatically weighted multi-task
     Params：
@@ -445,12 +446,4 @@
             loss_sum += 0.5 / (self.params[i] ** 2) * loss + torch.log(
                 1 + self.params[i] ** 2
             )
-        return loss_sum
-=======
-        except Exception as e:
-            # something happened, aborting gracefully
-            print(traceback.format_exc())
-            print(e)
-            print(">>> WARNING: error (^) in load_val_painter, aborting.")
-            return False
->>>>>>> 169d73e6
+        return loss_sum