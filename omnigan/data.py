"""Data-loading functions in order to create a Dataset and DataLoaders.
Transforms for loaders are in transforms.py
"""

import json
import os
from pathlib import Path

import numpy as np
import torch
import yaml
from imageio import imread
from PIL import Image
from torch.utils.data import DataLoader, Dataset
from torchvision import transforms

from omnigan.transforms import get_transforms
from omnigan.tutils import get_normalized_depth_t
from omnigan.utils import env_to_path, is_image_file

classes_dict = {
    "s": {  # unity
        0: [0, 0, 255, 255],  # Water
        1: [55, 55, 55, 255],  # Ground
        2: [0, 255, 255, 255],  # Building
        3: [255, 212, 0, 255],  # Traffic items
        4: [0, 255, 0, 255],  # Vegetation
        5: [255, 97, 0, 255],  # Terrain
        6: [255, 0, 0, 255],  # Car
        7: [60, 180, 60, 255],  # Trees
        8: [255, 0, 255, 255],  # Person
        9: [0, 0, 0, 255],  # Sky
        10: [255, 255, 255, 255],  # Default
    },
    "r": {  # deeplab v2
        0: [0, 0, 255, 255],  # Water
        1: [55, 55, 55, 255],  # Ground
        2: [0, 255, 255, 255],  # Building
        3: [255, 212, 0, 255],  # Traffic items
        4: [0, 255, 0, 255],  # Vegetation
        5: [255, 97, 0, 255],  # Terrain
        6: [255, 0, 0, 255],  # Car
        7: [60, 180, 60, 255],  # Trees
        8: [220, 20, 60, 255],  # Person
        9: [8, 19, 49, 255],  # Sky
        10: [0, 80, 100, 255],  # Default
    },
    "kitti": {
        0: [210, 0, 200],  # Terrain
        1: [90, 200, 255],  # Sky
        2: [0, 199, 0],  # Tree
        3: [90, 240, 0],  # Vegetation
        4: [140, 140, 140],  # Building
        5: [100, 60, 100],  # Road
        6: [250, 100, 255],  # GuardRail
        7: [255, 255, 0],  # TrafficSign
        8: [200, 200, 0],  # TrafficLight
        9: [255, 130, 0],  # Pole
        10: [80, 80, 80],  # Misc
        11: [160, 60, 60],  # Truck
        12: [255, 127, 80],  # Car
        13: [0, 139, 139],  # Van
        14: [0, 0, 0],  # Undefined
    },
    "flood": {
        0: [255, 0, 0],  # Cannot flood
        1: [0, 0, 255],  # Must flood
        2: [0, 0, 0],  # May flood
    },
}

kitti_mapping = {
    0: 5,  # Terrain -> Terrain
    1: 9,  # Sky -> Sky
    2: 7,  # Tree -> Trees
    3: 4,  # Vegetation ->  Vegetation
    4: 2,  # Building -> Building
    5: 1,  # Road -> Ground
    6: 3,  # GuardRail -> Traffic items
    7: 3,  # TrafficSign ->  Traffic items
    8: 3,  # TrafficLight -> Traffic items
    9: 3,  # Pole -> Traffic items
    10: 10,  # Misc -> default
    11: 6,  # Truck -> Car
    12: 6,  # Car -> Car
    13: 6,  # Van -> Car
    14: 10,  # Undefined -> Default
}


def encode_exact_segmap(seg, classes_dict, default_value=14):
    """
    When the mapping (rgb -> label) is known to be exact (no approximative rgb values)
    maps rgb image to segmap labels

    Args:
        seg (np.ndarray): H x W x 3 RGB image
        classes_dict (dict): Mapping {class: rgb value}
        default_value (int, optional): Value for unknown label. Defaults to 14.

    Returns:
        np.ndarray: Segmap as labels, not RGB
    """
    out = np.ones((seg.shape[0], seg.shape[1])) * default_value
    for cindex, cvalue in classes_dict.items():
        out[np.where((seg == cvalue).all(-1))] = cindex
    return out


def merge_labels(labels, mapping, default_value=14):
    """
    Maps labels from a source domain to labels of a target domain,
    typically kitti -> omnigan

    Args:
        labels (np.ndarray): input segmap labels
        mapping (dict): source_label -> target_label
        default_value (int, optional): Unknown label. Defaults to 14.

    Returns:
        np.ndarray: Adapted labels
    """
    out = np.ones_like(labels) * default_value
    for source, target in mapping.items():
        out[labels == source] = target
    return out


def process_kitti_seg(path, kitti_classes, merge_map, default=14):
    """
    Processes a path to produce a 1 x 1 x H x W torch segmap

    %timeit process_kitti_seg(path, classes_dict, mapping, default=14)
    326 ms ± 118 ms per loop (mean ± std. dev. of 7 runs, 1 loop each)

    Args:
        path (str | pathlib.Path): Segmap RBG path
        kitti_classes (dict): Kitti map label -> rgb
        merge_map (dict): map kitti_label -> omnigan_label
        default (int, optional): Unknown kitti label. Defaults to 14.

    Returns:
        torch.Tensor: 1 x 1 x H x W torch segmap
    """
    seg = imread(path)
    labels = encode_exact_segmap(seg, kitti_classes, default_value=default)
    merged = merge_labels(labels, merge_map, default_value=default)
    return torch.tensor(merged).unsqueeze(0).unsqueeze(0)


def decode_segmap_merged_labels(tensor, domain, is_target, nc=11):
    """Creates a label colormap for classes used in Unity segmentation benchmark.
    Arguments:
        tensor -- segmented image of size (1) x (nc) x (H) x (W)
            if prediction, or size (1) x (1) x (H) x (W) if target
    Returns:
        RGB tensor of size (1) x (3) x (H) x (W)
    #"""

    if is_target:  # Target is size 1 x 1 x H x W
        idx = tensor.squeeze(0).squeeze(0)
    else:  # Prediction is size 1 x nc x H x W
        idx = torch.argmax(tensor.squeeze(0), dim=0)

    indexer = torch.tensor(list(classes_dict[domain].values()))[:, :3]
    return indexer[idx.long()].permute(2, 0, 1).to(torch.float32).unsqueeze(0)


def decode_segmap_cityscapes_labels(image, nc=19):
    """Creates a label colormap used in CITYSCAPES segmentation benchmark.
    Arguments:
        image {array} -- segmented image
        (array of image size containing class at each pixel)
    Returns:
        array of size 3*nc -- A colormap for visualizing segmentation results.
    """
    colormap = np.zeros((19, 3), dtype=np.uint8)
    colormap[0] = [128, 64, 128]
    colormap[1] = [244, 35, 232]
    colormap[2] = [70, 70, 70]
    colormap[3] = [102, 102, 156]
    colormap[4] = [190, 153, 153]
    colormap[5] = [153, 153, 153]
    colormap[6] = [250, 170, 30]
    colormap[7] = [220, 220, 0]
    colormap[8] = [107, 142, 35]
    colormap[9] = [152, 251, 152]
    colormap[10] = [70, 130, 180]
    colormap[11] = [220, 20, 60]
    colormap[12] = [255, 0, 0]
    colormap[13] = [0, 0, 142]
    colormap[14] = [0, 0, 70]
    colormap[15] = [0, 60, 100]
    colormap[16] = [0, 80, 100]
    colormap[17] = [0, 0, 230]
    colormap[18] = [119, 11, 32]

    r = np.zeros_like(image).astype(np.uint8)
    g = np.zeros_like(image).astype(np.uint8)
    b = np.zeros_like(image).astype(np.uint8)

    for l in range(nc):
        idx = image == l
        r[idx] = colormap[l, 0]
        g[idx] = colormap[l, 1]
        b[idx] = colormap[l, 2]

    rgb = np.stack([r, g, b], axis=2)
    return rgb


def find_closest_class(pixel, dict_classes):
    """Takes a pixel as input and finds the closest known pixel value corresponding
    to a class in dict_classes

    Arguments:
        pixel -- tuple pixel (R,G,B,A)
    Returns:
        tuple pixel (R,G,B,A) corresponding to a key (a class) in dict_classes
    """
    min_dist = float("inf")
    closest_pixel = None
    for pixel_value in dict_classes.keys():
        dist = np.sqrt(np.sum(np.square(np.subtract(pixel, pixel_value))))
        if dist < min_dist:
            min_dist = dist
            closest_pixel = pixel_value
    return closest_pixel


def encode_segmap(arr, domain):
    """Change a segmentation RGBA array to a segmentation array
                            with each pixel being the index of the class
    Arguments:
        numpy array -- segmented image of size (H) x (W) x (4 RGBA values)
    Returns:
        numpy array of size (1) x (H) x (W) with each pixel being the index of the class
    """
    new_arr = np.zeros((1, arr.shape[0], arr.shape[1]))
    dict_classes = {
        tuple(rgba_value): class_id
        for (class_id, rgba_value) in classes_dict[domain].items()
    }
    for i in range(arr.shape[0]):
        for j in range(arr.shape[1]):
            pixel_rgba = tuple(arr[i, j, :])
            if pixel_rgba in dict_classes.keys():
                new_arr[0, i, j] = dict_classes[pixel_rgba]
            else:
                pixel_rgba_closest = find_closest_class(pixel_rgba, dict_classes)
                new_arr[0, i, j] = dict_classes[pixel_rgba_closest]
    return new_arr


def encode_mask_label(arr, domain):
    """Change a segmentation RGBA array to a segmentation array
                            with each pixel being the index of the class
    Arguments:
        numpy array -- segmented image of size (H) x (W) x (4 RGBA values)
    Returns:
        numpy array of size (1) x (H) x (W) with each pixel being the index of the class
    """
    diff = np.zeros((len(classes_dict[domain].keys()), arr.shape[0], arr.shape[1]))
    for cindex, cvalue in classes_dict[domain].items():
        diff[cindex, :, :] = np.sqrt(
            np.sum(
                np.square(arr - np.tile(cvalue, (arr.shape[0], arr.shape[1], 1))),
                axis=2,
            )
        )
    return np.expand_dims(np.argmin(diff, axis=0), axis=0)


def transform_segmap_image_to_tensor(path, domain):
    """
    Transforms a segmentation image to a tensor of size (1) x (1) x (H) x (W)
    with each pixel being the index of the class
    """
    arr = np.array(Image.open(path).convert("RGBA"))
    arr = encode_segmap(arr, domain)
    arr = torch.from_numpy(arr).float()
    arr = arr.unsqueeze(0)
    return arr


def save_segmap_tensors(path_to_json, path_to_dir, domain):
    """
    Loads the segmentation images mentionned in a json file, transforms them to
    tensors and save the tensors in the wanted directory

    Args:
        path_to_json: complete path to the json file where to find the original data
        path_to_dir: path to the directory where to save the tensors as tensor_name.pt
        domain: domain of the images ("r" or "s")

    e.g:
        save_tensors(
            "/network/tmp1/ccai/data/omnigan/seg/train_s.json",
            "/network/tmp1/ccai/data/munit_dataset/simdata/Unity11K_res640/Seg_tensors/",
            "s",
        )
    """
    ims_list = None
    if path_to_json:
        path_to_json = Path(path_to_json).resolve()
        with open(path_to_json, "r") as f:
            ims_list = yaml.safe_load(f)

    assert ims_list is not None

    for im_dict in ims_list:
        for task_name, path in im_dict.items():
            if task_name == "s":
                file_name = os.path.splitext(path)[0]  # remove extension
                file_name = file_name.rsplit("/", 1)[-1]  # keep only the file_name
                tensor = transform_segmap_image_to_tensor(path, domain)
                torch.save(tensor, path_to_dir + file_name + ".pt")


def pil_image_loader(path, task):
    if Path(path).suffix == ".npy":
        arr = np.load(path).astype(np.uint8)
    elif is_image_file(path):
        # arr = imread(path).astype(np.uint8)
        arr = np.array(Image.open(path).convert("RGB"))
    else:
        raise ValueError("Unknown data type {}".format(path))

    # Convert from RGBA to RGB for images
    if len(arr.shape) == 3 and arr.shape[-1] == 4:
        arr = arr[:, :, 0:3]

    if task == "m":
        arr[arr != 0] = 1
        # Make sure mask is single-channel
        if len(arr.shape) >= 3:
            arr = arr[:, :, 0]

    # assert len(arr.shape) == 3, (path, task, arr.shape)

    return Image.fromarray(arr)


def tensor_loader(path, task, domain, opts):
    """load data as tensors
    Args:
        path (str): path to data
        task (str)
        domain (str)
    Returns:
        [Tensor]: 1 x C x H x W
    """
    if task == "s":
        if domain == "kitti":
            return process_kitti_seg(
                path, classes_dict["kitti"], kitti_mapping, default=14
            )
        return torch.load(path)
    elif task == "d":
        if Path(path).suffix == ".npy":
            arr = np.load(path)
        else:
            arr = imread(path)  # .astype(np.uint8) /!\ kitti is np.uint16
        tensor = torch.from_numpy(arr.astype(np.float32))
        tensor = get_normalized_depth_t(
            tensor,
            domain,
            normalize="d" in opts.train.pseudo.tasks,
            log=opts.gen.d.classify.enable,
        )
        tensor = tensor.unsqueeze(0)
        return tensor

    elif Path(path).suffix == ".npy":
        arr = np.load(path).astype(np.float32)
    elif is_image_file(path):
        arr = imread(path).astype(np.float32)
    else:
        raise ValueError("Unknown data type {}".format(path))

    # Convert from RGBA to RGB for images
    if len(arr.shape) == 3 and arr.shape[-1] == 4:
        arr = arr[:, :, 0:3]

    if task == "x":
        arr -= arr.min()
        arr /= arr.max()
        arr = np.moveaxis(arr, 2, 0)
    elif task == "s":
        arr = np.moveaxis(arr, 2, 0)
    elif task == "m":
        if arr.max() > 127:
            arr = (arr > 127).astype(arr.dtype)
        # Make sure mask is single-channel
        if len(arr.shape) >= 3:
            arr = arr[:, :, 0]
        arr = np.expand_dims(arr, 0)

    return torch.from_numpy(arr).unsqueeze(0)


class OmniListDataset(Dataset):
    def __init__(self, mode, domain, opts, transform=None):

        self.opts = opts
        self.domain = domain
        self.mode = mode
        self.tasks = set(opts.tasks)
        self.tasks.add("x")
        if "p" in self.tasks:
            self.tasks.add("m")

        file_list_path = Path(opts.data.files[mode][domain])
        if "/" not in str(file_list_path):
            file_list_path = Path(opts.data.files.base) / Path(
                opts.data.files[mode][domain]
            )

        if file_list_path.suffix == ".json":
            self.samples_paths = self.json_load(file_list_path)
        elif file_list_path.suffix in {".yaml", ".yml"}:
            self.samples_paths = self.yaml_load(file_list_path)
        else:
            raise ValueError("Unknown file list type in {}".format(file_list_path))

        if opts.data.max_samples and opts.data.max_samples != -1:
            assert isinstance(opts.data.max_samples, int)
            self.samples_paths = self.samples_paths[: opts.data.max_samples]

        self.filter_samples()
        if opts.data.check_samples:
            print(f"Checking samples ({mode}, {domain})")
            self.check_samples()
        self.file_list_path = str(file_list_path)
        self.transform = transform

    def filter_samples(self):
        """
        Filter out data which is not required for the model's tasks
        as defined in opts.tasks
        """
        self.samples_paths = [
            {k: v for k, v in s.items() if k in self.tasks} for s in self.samples_paths
        ]

    def __getitem__(self, i):
        """Return an item in the dataset with fields:
        {
            data: transform({
                domains: values
            }),
            paths: [{task: path}],
            domain: [domain],
            mode: [train|val]
        }
        Args:
            i (int): index of item to retrieve
        Returns:
            dict: dataset item where tensors of data are in item["data"] which is a dict
                  {task: tensor}
        """
        paths = self.samples_paths[i]

        # always apply transforms,
        # if no transform is specified, ToTensor and Normalize will be applied

        item = {
            "data": self.transform(
                {
                    task: tensor_loader(
                        env_to_path(path),
                        task,
                        self.domain,
                        self.opts,
                    )
                    for task, path in paths.items()
                }
            ),
            "paths": paths,
            "domain": self.domain if self.domain != "kitti" else "s",
            "mode": self.mode,
        }

        return item

    def __len__(self):
        return len(self.samples_paths)

    def json_load(self, file_path):
        with open(file_path, "r") as f:
            return json.load(f)

    def yaml_load(self, file_path):
        with open(file_path, "r") as f:
            return yaml.safe_load(f)

    def check_samples(self):
        """Checks that every file listed in samples_paths actually
        exist on the file-system
        """
        for s in self.samples_paths:
            for k, v in s.items():
                assert Path(v).exists(), f"{k} {v} does not exist"


def get_loader(mode, domain, opts):
    if (
        domain != "kitti"
        or not opts.train.kitti.pretrain
        or not opts.train.kitti.batch_size
    ):
        batch_size = opts.data.loaders.get("batch_size", 4)
    else:
        batch_size = opts.train.kitti.get("batch_size", 4)

    return DataLoader(
        OmniListDataset(
            mode,
            domain,
            opts,
            transform=transforms.Compose(get_transforms(opts, mode, domain)),
        ),
<<<<<<< HEAD
        batch_size=opts.data.loaders.get("batch_size", 4),
        shuffle=opts.data.loaders.shuffle,
=======
        batch_size=batch_size,
        shuffle=True,
>>>>>>> 709c261c
        num_workers=opts.data.loaders.get("num_workers", 8),
        pin_memory=True,  # faster transfer to gpu
        drop_last=True,  # avoids batchnorm pbs if last batch has size 1
    )


def get_all_loaders(opts):
    loaders = {}
    for mode in ["train", "val"]:
        loaders[mode] = {}
        for domain in opts.domains:
            if mode in opts.data.files:
                if domain in opts.data.files[mode]:
                    loaders[mode][domain] = get_loader(mode, domain, opts)
    return loaders<|MERGE_RESOLUTION|>--- conflicted
+++ resolved
@@ -520,13 +520,8 @@
             opts,
             transform=transforms.Compose(get_transforms(opts, mode, domain)),
         ),
-<<<<<<< HEAD
-        batch_size=opts.data.loaders.get("batch_size", 4),
-        shuffle=opts.data.loaders.shuffle,
-=======
         batch_size=batch_size,
         shuffle=True,
->>>>>>> 709c261c
         num_workers=opts.data.loaders.get("num_workers", 8),
         pin_memory=True,  # faster transfer to gpu
         drop_last=True,  # avoids batchnorm pbs if last batch has size 1
