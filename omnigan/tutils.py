--- conflicted
+++ resolved
@@ -1,6 +1,8 @@
 """Tensor-utils
 """
 from pathlib import Path
+import io
+from contextlib import redirect_stdout
 
 # from copy import copy
 from threading import Thread
@@ -188,23 +190,46 @@
     return t
 
 
-def get_normalized_depth_t(tensor, domain, normalize=False):
+def get_normalized_depth_t(tensor, domain, normalize=False, log=True):
+    assert not (normalize and log)
     if domain == "r":
         # megadepth depth
         tensor = tensor.unsqueeze(0)
-        if normalize:
-            tensor = tensor - torch.min(tensor)
-            tensor = torch.true_divide(tensor, torch.max(tensor))
+        tensor = tensor - torch.min(tensor)
+        tensor = torch.true_divide(tensor, torch.max(tensor))
+
     elif domain == "s":
         # from 3-channel depth encoding from Unity simulator to 1-channel [0-1] values
-        tensor = decode_unity_depth_t(tensor, log=False, normalize=normalize)
+        tensor = decode_unity_depth_t(tensor, log=log, normalize=normalize)
+
     elif domain == "kitti":
-        tensor = 1 / (tensor / 100)
-        if normalize:
-            tensor = tensor - tensor.min()
-            tensor = tensor / tensor.max()
+        tensor = tensor / 100
+        if not log:
+            tensor = 1 / tensor
+            if normalize:
+                tensor = tensor - tensor.min()
+                tensor = tensor / tensor.max()
+        else:
+            tensor = torch.log(tensor)
+
         tensor = tensor.unsqueeze(0)
+
     return tensor
+
+
+def decode_bucketed_depth(tensor, opts):
+    # tensor is size 1 x C x H x W
+    assert tensor.shape[0] == 1
+    idx = torch.argmax(tensor.squeeze(0), dim=0)  # channels become dim 0 with squeeze
+    linspace_args = (
+        opts.gen.d.classify.linspace.min,
+        opts.gen.d.classify.linspace.max,
+        opts.gen.d.classify.linspace.buckets,
+    )
+    indexer = torch.linspace(*linspace_args)
+    log_depth = indexer[idx.long()].to(torch.float32)  # H x W
+    depth = torch.exp(log_depth)
+    return depth.unsqueeze(0).unsqueeze(0).to(tensor.device)
 
 
 def decode_unity_depth_t(unity_depth, log=True, normalize=False, numpy=False, far=1000):
@@ -251,7 +276,8 @@
     B = (255 - B).type(torch.IntTensor)
     depth = ((R * 256 * 31 + G * 256 + B).type(torch.FloatTensor)) / (256 * 31 * 31 - 1)
     depth = depth * far
-    depth = 1 / depth
+    if not log:
+        depth = 1 / depth
     depth = depth.unsqueeze(0)  # (depth * far).unsqueeze(0)
 
     if log:
@@ -585,9 +611,6 @@
     """
     arrays = all_texts_to_array(texts, width, height)
     arrays = [array.transpose(2, 0, 1) for array in arrays]
-<<<<<<< HEAD
-    return [torch.tensor(array) for array in arrays]
-=======
     return [torch.tensor(array) for array in arrays]
 
 
@@ -669,5 +692,4 @@
     noise = noise - noise.min()
     mask = mask.repeat(1, 3, 1, 1).to(x.device).to(torch.float16)
     y = mask * (weight * noise + (1 - weight) * x) + (1 - mask) * x
-    return y
->>>>>>> f497d346
+    return y