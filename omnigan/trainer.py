from comet_ml import Experiment

from time import time

import torch
from addict import Dict

from omnigan.classifier import get_classifier
from omnigan.data import get_all_loaders
from omnigan.discriminator import get_dis
from omnigan.generator import get_gen
from omnigan.losses import cross_entropy, cross_entropy_2d, l1_loss, mse_loss, GANLoss
from omnigan.optim import get_optimizer
from omnigan.utils import (
    domains_to_class_tensor,
    fake_batch,
    fake_domains_to_class_tensor,
    flatten_opts,
    freeze,
)


class Trainer:
    def __init__(self, opts, comet_exp=None, verbose=0):
        """Trainer class to gather various model training procedures
        such as training evaluating saving and logging

        init:
        * creates an addict.Dict logger
        * creates logger.exp as a comet_exp experiment if `comet` arg is True
        * sets the device (1 GPU or CPU)

        Args:
            opts (addict.Dict): options to configure the trainer, the data, the models
            comet (bool, optional): whether to log the trainer with comet.ml.
                                    Defaults to False.
            verbose (int, optional): printing level to debug. Defaults to 0.
        """
        super().__init__()

        self.opts = opts
        self.verbose = verbose
        self.logger = Dict()
        self.logger.lr.g = opts.gen.opt.lr
        self.logger.lr.d = opts.dis.opt.lr
        self.loaders = None

        self.is_setup = False
        self.representation_is_frozen = False
        self.translation_map = {"r": "s", "s": "r", "f": "n", "n": "f"}

        self.device = torch.device("cuda:0" if torch.cuda.is_available() else "cpu")

        self.exp = None
        if isinstance(comet_exp, Experiment):
            self.exp = comet_exp

    def log_losses(self, model_to_update="G"):
        """Logs metrics on comet.ml

        Args:
            model_to_update (str, optional): One of "G", "D" or "C". Defaults to "G".
        """
        if self.opts.train.log_level < 1:
            return

        if self.exp is None:
            return

        assert model_to_update in {
            "G",
            "D",
            "C",
        }, "unknown model to log losses {}".format(model_to_update)

        losses = self.logger.losses.copy()
        if self.opts.train.log_level == 1:
            # Only log aggregated losses: delete other keys in losses
            for k in self.logger.losses:
                if k not in {"representation", "generator", "translation"}:
                    del losses[k]
        # convert losses into a single-level dictionnary
        losses = flatten_opts(losses)
        self.exp.log_metrics(
            losses, prefix=model_to_update, step=self.logger.global_step
        )

    def batch_to_device(self, b):
        """sends the data in b to self.device

        Args:
            b (dict): the batch dictionnay

        Returns:
            dict: the batch dictionnary with its "data" field sent to self.device
        """
        for task, tensor in b.data.items():
            b["data"][task] = tensor.to(self.device)
        return b

    def compute_latent_shape(self):
        """Compute the latent shape, i.e. the Encoder's output shape,
        from a batch.

        Raises:
            ValueError: If no loader, the latent_shape cannot be inferred

        Returns:
            tuple: (c, h, w)
        """
        b = None
        for mode in self.loaders:
            for domain in self.loaders[mode]:
                b = Dict(next(iter(self.loaders[mode][domain])))
                break
        if b is None:
            raise ValueError("No batch found to compute_latent_shape")
        b = self.batch_to_device(b)
        z = self.G.encoder(b.data.x)
        return z.shape[1:]

    def set_losses(self):
        """Sets the loss functions to be used by G, D and C, as specified
        in the opts and losses.py

        self.losses = {
            "G": {
                "gan": {"a": ..., "t": ...},
                "cycle": {"a": ..., "t": ...}
                "auto": {"a": ..., "t": ...}
                "tasks": {"h": ..., "d": ..., "s": ..., etc.}
            },
            "D": GANLoss,
            "C": ...
        }
        """

        self.losses = {"G": {"gan": {}, "cycle": {}, "tasks": {}}, "D": {}, "C": {}}
        # ------------------------------
        # -----  Generator Losses  -----
        # ------------------------------

        # translation losses
        if "a" in self.opts.tasks:
            self.losses["G"]["gan"]["a"] = GANLoss()
            self.losses["G"]["cycle"]["a"] = mse_loss()

        if "t" in self.opts.tasks:
            self.losses["G"]["gan"]["t"] = GANLoss()
            self.losses["G"]["cycle"]["t"] = mse_loss()

        # task losses
        # ? * add discriminator and gan loss to these task when no ground truth
        # ?   instead of noisy label
        if "d" in self.opts.tasks:
            self.losses["G"]["tasks"]["d"] = mse_loss()

        if "h" in self.opts.tasks:
            self.losses["G"]["tasks"]["h"] = mse_loss()

        if "s" in self.opts.tasks:
            self.losses["G"]["tasks"]["s"] = cross_entropy_2d

        if "w" in self.opts.tasks:
            self.losses["G"]["tasks"]["w"] = lambda x, y: (x + y).mean()

        # auto-encoder losses
        self.losses["G"]["auto"] = {
            "a": mse_loss(),
            "t": mse_loss(),
        }

        # undistinguishable features loss
        # TODO setup a get_losses func to assign the right loss according to the yaml
        if self.opts.classifier.loss == "l1":
            loss_classifier = l1_loss()
        elif self.opts.classifier.loss == "l2":
            loss_classifier = mse_loss()
        else:
            loss_classifier = cross_entropy()

        self.losses["G"]["classifier"] = loss_classifier
        # -------------------------------
        # -----  Classifier Losses  -----
        # -------------------------------
        self.losses["C"] = loss_classifier
        # ----------------------------------
        # -----  Discriminator Losses  -----
        # ----------------------------------
        self.losses["D"] = GANLoss(
            soft_shift=self.opts.dis.soft_shift,
            flip_prob=self.opts.dis.flip_prob,
            verbose=self.verbose,
        )

    def setup(self):
        """Prepare the trainer before it can be used to train the models:
            * initialize G and D
            * compute latent space dims and create classifier accordingly
            * creates 3 optimizers
        """
        self.logger.global_step = 0
        start_time = time()
        self.logger.time.start_time = start_time

        self.loaders = get_all_loaders(self.opts)

        self.G = get_gen(self.opts, verbose=self.verbose).to(self.device)
        self.D = get_dis(self.opts, verbose=self.verbose).to(self.device)
        self.latent_shape = self.compute_latent_shape()
        self.C = get_classifier(self.opts, self.latent_shape, verbose=self.verbose).to(
            self.device
        )

        self.g_opt, self.g_scheduler = get_optimizer(self.G, self.opts.gen.opt)
        self.d_opt, self.d_scheduler = get_optimizer(self.D, self.opts.dis.opt)
        self.c_opt, self.c_scheduler = get_optimizer(self.C, self.opts.classifier.opt)

        self.set_losses()

        if self.verbose > 0:
            for mode, mode_dict in self.loaders.items():
                for domain, domain_loader in mode_dict.items():
                    print(
                        "Loader {} {} : {}".format(
                            mode, domain, len(domain_loader.dataset)
                        )
                    )

        self.is_setup = True

    def g_opt_step(self):
        """Run an optimizing step ; if using ExtraAdam, there needs to be an extrapolation
        step every other step
        """
        if "extra" in self.opts.gen.opt.optimizer.lower() and (
            self.logger.global_step % 2 == 0
        ):
            self.g_opt.extrapolation()
        else:
            self.g_opt.step()

    def d_opt_step(self):
        """Run an optimizing step ; if using ExtraAdam, there needs to be an extrapolation
        step every other step
        """
        if "extra" in self.opts.dis.opt.optimizer.lower() and (
            self.logger.global_step % 2 == 0
        ):
            self.d_opt.extrapolation()
        else:
            self.d_opt.step()

    def c_opt_step(self):
        """Run an optimizing step ; if using ExtraAdam, there needs to be an extrapolation
        step every other step
        """
        if "extra" in self.opts.classifier.opt.optimizer.lower() and (
            self.logger.global_step % 2 == 0
        ):
            self.c_opt.extrapolation()
        else:
            self.c_opt.step()

    @property
    def train_loaders(self):
        """Get a zip of all training loaders

        Returns:
            generator: zip generator yielding tuples:
                (batch_rf, batch_rn, batch_sf, batch_sn)
        """
        return zip(*list(self.loaders["train"].values()))

<<<<<<< HEAD
    def update_learning_rates(self):
        if self.g_scheduler is not None:
            self.g_scheduler.step()
        if self.d_scheduler is not None:
            self.d_scheduler.step()
        if self.c_scheduler is not None:
            self.c_scheduler.step()
=======
    @property
    def val_loaders(self):
        """Get a zip of all validation loaders

        Returns:
            generator: zip generator yielding tuples:
                (batch_rf, batch_rn, batch_sf, batch_sn)
        """
        return zip(*list(self.loaders["val"].values()))
>>>>>>> 62cb4b75

    def run_epoch(self):
        """Runs an epoch:
        * checks trainer is setup
        * gets a tuple of batches per domain
        * sends batches to device
        * updates sequentially G, D, C
        """
        assert self.is_setup
        for i, multi_batch_tuple in enumerate(self.train_loaders):
            # create a dictionnay (domain => batch) from tuple
            # (batch_domain_0, ..., batch_domain_i)
            # and send it to self.device
            multi_domain_batch = {
                batch["domain"][0]: self.batch_to_device(batch)
                for batch in multi_batch_tuple
            }
            self.update_g(multi_domain_batch)
            self.update_d(multi_domain_batch)
            self.update_c(multi_domain_batch)
            self.logger.global_step += 1
            if self.should_freeze_representation():
                freeze(self.G.encoder)
                # ? Freeze decoders != t for memory management purposes ; faster ?
                self.representation_is_frozen = True
        self.update_learning_rates()

    def train(self):
        """For each epoch:
        * train
        * eval
        * save
        """
        assert self.is_setup

        for self.logger.epoch in range(self.opts.train.epochs):
            self.run_epoch()
            self.eval()
            self.save()

    def should_freeze_representation(self):
        if self.representation_is_frozen:
            return False
        if not self.opts.train.freeze_representation:
            return False
        if not self.opts.train.representational_training:
            return False
        if self.logger.global_step < self.opts.train.representation_steps:
            return False
        return True

    def should_compute_r_loss(self):
        if not self.opts.train.representational_training:
            return True
        if self.logger.global_step < self.opts.train.representation_steps:
            return True
        return False

    def should_compute_t_loss(self):
        if not self.opts.train.representational_training:
            return True
        if self.logger.global_step >= self.opts.train.representation_steps:
            return True
        return False

    def update_g(self, multi_domain_batch, verbose=0):
        """Perform an update on g from multi_domain_batch which is a dictionary
        domain => batch

        * compute loss
            * if using Sam Lavoie's representational_training:
                * compute either representation_loss or translation_loss
                  depending on the current step vs opts.train.representation_steps
            * otherwise compute both
        * loss.backward()
        * g_opt_step()
            * g_opt.step() or .extrapolation() depending on self.logger.global_step
        * logs losses on comet.ml with self.log_losses(model_to_update="G")

        Args:
            multi_domain_batch (dict): dictionnary of domain batches
        """
        self.g_opt.zero_grad()
        r_loss = t_loss = None

        if self.should_compute_r_loss():
            r_loss = self.get_representation_loss(multi_domain_batch)

        if self.should_compute_t_loss():
            t_loss = self.get_translation_loss(multi_domain_batch)

        assert any(l is not None for l in [r_loss, t_loss])

        g_loss = 0
        if r_loss is not None:
            g_loss += r_loss
            if verbose > 0:
                print("adding r_loss {} to g_loss".format(r_loss))
            self.logger.losses.representation = r_loss.item()
        if t_loss is not None:
            g_loss += t_loss
            if verbose > 0:
                print("adding t_loss {} to g_loss".format(t_loss))
            self.logger.losses.translation = t_loss.item()
        if verbose > 0:
            print("g_loss is {}".format(g_loss))
        self.logger.losses.generator = g_loss.item()
        g_loss.backward()
        self.g_opt_step()
        self.log_losses(model_to_update="G")

    def get_representation_loss(self, multi_domain_batch):
        """Only update the representation part of the model, meaning everything
        but the translation part

        * for each batch in available domains:
            * compute latent classifier loss with fake labels(1)
            * compute task-specific losses (2)
            * compute the adaptation and translation decoders' auto-encoding losses (3)
            * compute the adaptation decoder's translation losses (GAN and Cycle) (4)

        Args:
            multi_domain_batch (dict): dictionnary mapping domain names to batches from
            the trainer's loaders

        Returns:
            torch.Tensor: scalar loss tensor, weighted according to opts.train.lambdas
        """
        step_loss = 0
        lambdas = self.opts.train.lambdas
        one_hot = self.opts.classifier.loss != "cross_entropy"
        # ? should we add all domains to the loss (.backward() and .step() after this
        # ? loop) or update the networks for each domain sequentially
        # ? (.backward() and .step() n times)?
        for batch_domain, batch in multi_domain_batch.items():
            x = batch["data"]["x"]
            self.z = self.G.encoder(x)
            # ---------------------------------
            # -----  classifier loss (1)  -----
            # ---------------------------------
            # Forward pass through classifier, output : (batch_size, 4)
            output_classifier = self.C(self.z)
            # Cross entropy loss (with sigmoid) with fake labels to fool C
            update_loss = self.losses["G"]["classifier"](
                output_classifier,
                fake_domains_to_class_tensor(batch["domain"], one_hot),
            )
            step_loss += lambdas.G.classifier * update_loss
            # -------------------------------------------------
            # -----  task-specific regression losses (2)  -----
            # -------------------------------------------------
            task_tensors = {}
            for update_task, update_target in batch["data"].items():
                # task t (=translation) will be done in get_translation_loss
                # task a (=adaptation) and x (=auto-encoding) will be done hereafter
                if update_task not in {"t", "a", "x"}:
                    # ? output features classifier
                    prediction = self.G.decoders[update_task](self.z)
                    task_tensors[update_task] = prediction
                    update_loss = self.losses["G"]["tasks"][update_task](
                        prediction, update_target
                    )
                    self.logger.losses.task_loss[update_task][
                        batch_domain
                    ] = update_loss.item()
                    step_loss += lambdas.G.tasks[update_task] * update_loss

                    self.debug("get_representation_loss", locals(), 0)
            # ------------------------------------------------------
            # -----  auto-encoding update for translation (3)  -----
            # ------------------------------------------------------
            translation_decoder = batch_domain[-1]
            cond = None
            if self.opts.gen.t.use_spade:
                cond = self.G.get_conditioning_tensor(
                    x,
                    task_tensors,
                    domains_to_class_tensor(batch["domain"], one_hot=True),
                )
            reconstruction = self.G.decoders["t"][translation_decoder](self.z, cond)
            update_loss = self.losses["G"]["auto"]["t"](x, reconstruction)
            self.logger.losses.auto.t[batch_domain] = update_loss.item()
            step_loss += lambdas.G["auto"]["t"] * update_loss
            self.debug("get_representation_loss", locals(), 1)

            # -----------------------------------------------------
            # -----  auto-encoding update for adaptation (3)  -----
            # -----------------------------------------------------
            adaptation_decoder = batch_domain[0]
            reconstruction = self.G.decoders["a"][adaptation_decoder](self.z)
            update_loss = self.losses["G"]["auto"]["a"](x, reconstruction)
            self.logger.losses.auto.a[batch_domain] = update_loss.item()
            step_loss += lambdas.G.auto.a * update_loss
            self.debug("get_representation_loss", locals(), 2)

        # ---------------------------------------------
        # -----  Adaptation translation task (4)  -----
        # ---------------------------------------------
        # TODO include semantic matching loss
        # ? * Is this really part of the representation phase => yes
        # ? * freeze second pass => yes
        # ? * how to use noisy labels Alex Lamb ICT (we don't have ground truth in the
        # ?   real world so is it better to use noisy, noisy + ICT or no label in this
        # ?   case?)

        # only do this if adaptation is specified in opts
        if "a" in self.opts.tasks:
            adaptation_tasks = []
            if "rn" in multi_domain_batch and "sn" in multi_domain_batch:
                adaptation_tasks.append(("rn", "sn"))
                adaptation_tasks.append(("sn", "rn"))
            if "rf" in multi_domain_batch and "sf" in multi_domain_batch:
                adaptation_tasks.append(("rf", "sf"))
                adaptation_tasks.append(("sf", "rf"))
            # adaptation_tasks = all adaptation possible real to sim and sim to real,
            # flooded or not
            assert len(adaptation_tasks) > 0

            for source_domain, target_domain in adaptation_tasks:

                real = multi_domain_batch[source_domain]["data"]["x"]
                z_real = self.G.encoder(real)
                fake = self.G.decoders["a"][target_domain[0]](z_real)
                z_fake = self.G.encoder(fake)
                cycle = self.G.decoders["a"][source_domain[0]](z_fake)

                self.debug("get_representation_loss", locals(), 3)

                d_fake = self.D["a"][target_domain[0]](fake)
                d_cycle = self.D["a"][source_domain[0]](cycle)

                # ----------------------
                # -----  GAN Loss  -----
                # ----------------------
                update_loss = self.losses["G"]["gan"]["a"](d_fake, True)
                self.logger.losses.gan.a[
                    "{} > {}".format(source_domain, target_domain)
                ] = update_loss.item()
                step_loss += lambdas.G.gan.a * update_loss
                # ? compute GAN loss on cycle reconstruction?
                update_loss = self.losses["G"]["gan"]["a"](d_cycle, True)
                self.logger.losses.gan.a[
                    "{} > {}".format(source_domain, target_domain)
                ] += update_loss.item()
                step_loss += lambdas.G.gan.a * update_loss
                # --------------------------------------
                # -----  Translation (Cycle) Loss  -----
                # --------------------------------------
                update_loss = self.losses["G"]["cycle"]["a"](real, cycle)
                self.logger.losses.cycle.a[
                    "{} > {}".format(source_domain, target_domain)
                ] = update_loss.item()
                step_loss += lambdas.G.cycle.a * update_loss
        return step_loss

    def get_translation_loss(self, multi_domain_batch):
        """Computes the translation loss when flooding/deflooding images

        Args:
            multi_domain_batch (dict): dictionnary mapping domain names to batches from
            the trainer's loaders

        Returns:
            torch.Tensor: scalar loss tensor, weighted according to opts.train.lambdas
        """
        step_loss = 0
        self.g_opt.zero_grad()

        translation_tasks = []
        if "rn" in multi_domain_batch and "rf" in multi_domain_batch:
            translation_tasks.append(("rn", "rf"))
            translation_tasks.append(("rf", "rn"))
        if "sn" in multi_domain_batch and "sf" in multi_domain_batch:
            translation_tasks.append(("sn", "sf"))
            translation_tasks.append(("sf", "sn"))

        # ? * same loop as in representation task but could be different
        # ?   when there's the spade components
        for source_domain, target_domain in translation_tasks:

            batch = multi_domain_batch[source_domain]
            real = batch["data"]["x"]
            fake = self.G.translate(batch, translator=target_domain[1])
            cycle_batch = fake_batch(batch, fake)
            cycle = self.G.translate(cycle_batch, translator=source_domain[1])

            d_fake = self.D["t"][target_domain[1]](fake)
            d_cycle = self.D["t"][source_domain[1]](cycle)

            # ----------------------
            # -----  GAN Loss  -----
            # ----------------------
            update_loss = self.losses["G"]["gan"]["t"](d_fake, True)
            self.logger.losses.gan.t[
                "{} > {}".format(source_domain, target_domain)
            ] = update_loss.item()
            step_loss += self.opts.train.lambdas.G.gan.t * update_loss
            # ? compute GAN loss on cycle reconstruction?
            update_loss = self.losses["G"]["gan"]["t"](d_cycle, True)
            self.logger.losses.gan.t[
                "{} > {}".format(source_domain, target_domain)
            ] += update_loss.item()
            step_loss += self.opts.train.lambdas.G.gan.t * update_loss
            # --------------------------------------
            # -----  Translation (Cycle) Loss  -----
            # --------------------------------------
            update_loss = self.losses["G"]["cycle"]["t"](real, cycle)
            self.logger.losses.cycle.t[
                "{} > {}".format(source_domain, target_domain)
            ] = update_loss.item()
            step_loss += self.opts.train.lambdas.G.cycle.t * update_loss
        return step_loss

    def update_d(self, multi_domain_batch, verbose=0):
        # ? split representational as in update_g
        # ? repr: domain-adaptation traduction
        self.d_opt.zero_grad()
        d_loss = self.get_d_loss(multi_domain_batch, verbose)
        d_loss.backward()
        self.d_opt_step()

        self.logger.losses.discriminator.total_loss = d_loss.item()
        self.log_losses(model_to_update="D")

    def get_d_loss(self, multi_domain_batch, verbose=0):
        """Compute the discriminators' losses:

        * for each domain-specific batch:
        * encode the image
        * get the conditioning tensor if using spade
        * source domain is the data's domain, sequentially r|s then f|n
        * get the target domain accordingly
        * compute the translated image from the data
        * compute the source domain discriminator's loss on the data
        * compute the target domain discriminator's loss on the translated image

        # ? In this setting, each D[decoder][domain] is updated twice towards
        # real or fake data

        See readme's update d section for details

        Args:
            multi_domain_batch ([type]): [description]

        Returns:
            [type]: [description]
        """
        for batch_domain, batch in multi_domain_batch.items():

            x = batch["data"]["x"]
            z = self.G.encoder(x)
            cond = None
            if self.opts.gen.t.use_spade:
                task_tensors = self.G.decode_tasks(z)
                cond = self.G.get_conditioning_tensor(
                    x,
                    task_tensors,
                    domains_to_class_tensor(batch["domain"], one_hot=True),
                )

            disc_loss = {"a": {"r": 0, "s": 0}, "t": {"f": 0, "n": 0}}

            for i, source_domain in enumerate(batch_domain):
                target_domain = self.translation_map[source_domain]
                decoder = "a" if i == 0 else "t"
                fake = self.G.decoders[decoder][target_domain](z, cond)
                fake_d = self.D[decoder][target_domain](fake)
                real_d = self.D[decoder][source_domain](x)
                fake_loss = self.losses["D"](fake_d, False)
                real_loss = self.losses["D"](real_d, True)
                disc_loss[decoder][target_domain] += fake_loss
                disc_loss[decoder][source_domain] += real_loss

                if verbose > 0:
                    print(f"Batch {batch_domain} > {decoder}: {source_domain} to real ")
                    print(f"Batch {batch_domain} > {decoder}: {target_domain} to fake ")

        self.logger.losses.discriminator.update(
            {dom: {k: v.item() for k, v in d.items()} for dom, d in disc_loss.items()}
        )
        loss = sum(v for d in disc_loss.values() for k, v in d.items())
        return loss

    def update_c(self, multi_domain_batch):
        """
        Update the classifier using normal labels

        Args:
            multi_domain_batch (dict): dictionnary mapping domain names to batches from
                the trainer's loaders

        """
        self.c_opt.zero_grad()
        c_loss = self.get_classifier_loss(multi_domain_batch)
        # ? Log policy
        self.logger.losses.classifier = c_loss.item()
        c_loss.backward()
        self.c_opt_step()

    def get_classifier_loss(self, multi_domain_batch):
        """Compute the loss of the domain classifier with real labels

        Args:
            multi_domain_batch (dict): dictionnary mapping domain names to batches from
            the trainer's loaders

        Returns:
            torch.Tensor: scalar loss tensor, weighted according to opts.train.lambdas.C
        """
        loss = 0
        lambdas = self.opts.train.lambdas
        one_hot = self.opts.classifier.loss != "cross_entropy"
        for batch_domain, batch in multi_domain_batch.items():
            self.z = self.G.encoder(batch["data"]["x"])
            # Forward through classifier, output classifier = (batch_size, 4)
            output_classifier = self.C(self.z)
            # Cross entropy loss (with sigmoid)
            update_loss = self.losses["C"](
                output_classifier, domains_to_class_tensor(batch["domain"], one_hot),
            )
            loss += update_loss

        return lambdas.C * loss

    def eval(self):
        pass

    def save(self):
        pass

    def resume(self):
        pass

    def debug(self, func_name, local_vars, index=None):
        if self.verbose == 0:
            return

        if func_name == "get_representation_loss":
            if index == 0:
                print(
                    "Domain {} Task {} Pred {} Loss {}".format(
                        local_vars["batch_domain"],
                        local_vars["update_task"],
                        local_vars["prediction"].shape,
                        local_vars["update_loss"],
                    )
                )
            if index == 1:
                print(
                    "Translation reconstruction {} Loss {}".format(
                        local_vars["reconstruction"].shape, local_vars["update_loss"]
                    )
                )
            if index == 2:
                print(
                    "Adaptation reconstruction {} Loss {}".format(
                        local_vars["reconstruction"].shape, local_vars["update_loss"]
                    )
                )
            if index == 3:
                print("{}: {}".format("real", local_vars["real"].shape))
                print("{}: {}".format("z_real", local_vars["z_real"].shape))
                print("{}: {}".format("fake", local_vars["fake"].shape))

        if func_name == "get_translation_loss":
            print("{}: {}".format("real", local_vars["real"].shape))
            print("{}: {}".format("z_real", local_vars["z_real"].shape))
            print("{}: {}".format("fake", local_vars["fake"].shape))
            print("{}: {}".format("cycle", local_vars["cycle"].shape))
        # print("-------- end {} --------".format(func_name))
        print()<|MERGE_RESOLUTION|>--- conflicted
+++ resolved
@@ -272,7 +272,6 @@
         """
         return zip(*list(self.loaders["train"].values()))
 
-<<<<<<< HEAD
     def update_learning_rates(self):
         if self.g_scheduler is not None:
             self.g_scheduler.step()
@@ -280,7 +279,7 @@
             self.d_scheduler.step()
         if self.c_scheduler is not None:
             self.c_scheduler.step()
-=======
+
     @property
     def val_loaders(self):
         """Get a zip of all validation loaders
@@ -290,7 +289,6 @@
                 (batch_rf, batch_rn, batch_sf, batch_sn)
         """
         return zip(*list(self.loaders["val"].values()))
->>>>>>> 62cb4b75
 
     def run_epoch(self):
         """Runs an epoch:
