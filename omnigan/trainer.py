"""
Main component: the trainer handles everything:
    * initializations
    * training
    * saving
"""
import inspect
import warnings
from copy import deepcopy
from pathlib import Path
from time import time

import numpy as np
from comet_ml import ExistingExperiment, Experiment

warnings.simplefilter("ignore", UserWarning)

import torch
import torch.nn as nn
from addict import Dict
from torch import autograd, sigmoid, softmax
from torch.cuda.amp import GradScaler, autocast
from tqdm import tqdm

from omnigan.classifier import OmniClassifier, get_classifier
from omnigan.data import get_all_loaders
from omnigan.discriminator import OmniDiscriminator, get_dis
from omnigan.eval_metrics import accuracy, mIOU
from omnigan.fid import compute_val_fid
from omnigan.fire import add_fire
from omnigan.generator import OmniGenerator, get_gen
from omnigan.logger import Logger
from omnigan.losses import get_losses
from omnigan.optim import get_optimizer
from omnigan.transforms import DiffTransforms
from omnigan.tutils import (
    divide_pred,
    domains_to_class_tensor,
    fake_domains_to_class_tensor,
    get_num_params,
    get_WGAN_gradient,
    lrgb2srgb,
    normalize,
    print_num_parameters,
    shuffle_batch_tuple,
    srgb2lrgb,
    vgg_preprocess,
    zero_grad,
)
from omnigan.utils import (
    Timer,
    comet_kwargs,
    div_dict,
    find_target_size,
    flatten_opts,
    get_display_indices,
    get_existing_comet_id,
    get_latest_opts,
    merge,
    sum_dict,
)

try:
    import torch_xla.core.xla_model as xm
except ImportError:
    pass


class Trainer:
    """Main trainer class"""

    def __init__(self, opts, comet_exp=None, verbose=0, device=None):
        """Trainer class to gather various model training procedures
        such as training evaluating saving and logging

        init:
        * creates an addict.Dict logger
        * creates logger.exp as a comet_exp experiment if `comet` arg is True
        * sets the device (1 GPU or CPU)

        Args:
            opts (addict.Dict): options to configure the trainer, the data, the models
            comet (bool, optional): whether to log the trainer with comet.ml.
                                    Defaults to False.
            verbose (int, optional): printing level to debug. Defaults to 0.
        """
        super().__init__()

        self.opts = opts
        self.verbose = verbose
        self.logger = Logger(self)

        self.losses = None
        self.G = self.D = self.C = None
        self.real_val_fid_stats = None
        self.use_pl4m = False
        self.is_setup = False
        self.loaders = self.all_loaders = None
        self.exp = None

        self.current_mode = "train"
        self.diff_transforms = None
        self.kitti_pretrain = self.opts.train.kitti.pretrain
        self.pseudo_training_tasks = set(self.opts.train.pseudo.tasks)

        self.lr_names = {}
        self.base_display_images = {}
        self.kitty_display_images = {}
        self.domain_labels = {"s": 0, "r": 1}

        self.device = device or torch.device(
            "cuda:0" if torch.cuda.is_available() else "cpu"
        )

        if isinstance(comet_exp, Experiment):
            self.exp = comet_exp

        if self.opts.train.amp:
            optimizers = [
                self.opts.gen.opt.optimizer.lower(),
                self.opts.dis.opt.optimizer.lower(),
                self.opts.classifier.opt.optimizer.lower(),
            ]
            if "extraadam" in optimizers:
                raise ValueError(
                    "AMP does not work with ExtraAdam ({})".format(optimizers)
                )
            self.grad_scaler_d = GradScaler()
            self.grad_scaler_g = GradScaler()
            self.grad_scaler_c = GradScaler()

    @torch.no_grad()
    def paint_and_mask(self, image_batch, mask_batch=None, resolution="approx"):
        """
        Paints a batch of images (or a single image with a batch dim of 1). If
        masks are not provided, they are inferred from the masker.
        Resolution can either be the train-time resolution or the closest
        multiple of 2 ** spade_n_up

        Operations performed without gradient

        If resolution == "approx" then the output image has the shape:
            (dim // 2 ** spade_n_up) * 2 ** spade_n_up, for dim in [height, width]
            eg: (1000, 1300) => (896, 1280) for spade_n_up = 7
        If resolution == "exact" then the output image has the same shape:
            we first process in "approx" mode then upsample bilinear
        If resolution == "basic" image output shape is the train-time's
            (typically 640x640)
        If resolution == "upsample" image is inferred as "basic" and
            then upsampled to original size

        Args:
            image_batch (torch.Tensor): 4D batch of images to flood
            mask_batch (torch.Tensor, optional): Masks for the images.
                Defaults to None (infer with Masker).
            resolution (str, optional): "approx", "exact" or False

        Returns:
            torch.Tensor: N x C x H x W where H and W depend on `resolution`
        """
        assert resolution in {"approx", "exact", "basic", "upsample"}
        previous_mode = self.current_mode
        if previous_mode == "train":
            self.eval_mode()

        if mask_batch is None:
            mask_batch = self.G.mask(x=image_batch)
        else:
            assert len(image_batch) == len(mask_batch)
            assert image_batch.shape[-2:] == mask_batch.shape[-2:]

        if resolution not in {"approx", "exact"}:
            painted = self.G.paint(mask_batch, image_batch)

            if resolution == "upsample":
                painted = nn.functional.interpolate(
                    painted, size=image_batch.shape[-2:], mode="bilinear"
                )
        else:
            # save latent shape
            zh = self.G.painter.z_h
            zw = self.G.painter.z_w
            # adapt latent shape to approximately keep the resolution
            self.G.painter.z_h = (
                image_batch.shape[-2] // 2 ** self.opts.gen.p.spade_n_up
            )
            self.G.painter.z_w = (
                image_batch.shape[-1] // 2 ** self.opts.gen.p.spade_n_up
            )

            painted = self.G.paint(mask_batch, image_batch)

            self.G.painter.z_h = zh
            self.G.painter.z_w = zw
            if resolution == "exact":
                painted = nn.functional.interpolate(
                    painted, size=image_batch.shape[-2:], mode="bilinear"
                )

        if previous_mode == "train":
            self.train_mode()

        return painted

    def _p(self, *args, **kwargs):
        """
        verbose-dependant print util
        """
        if self.verbose > 0:
            print(*args, **kwargs)

    @torch.no_grad()
    def infer_all(
        self,
        x,
        numpy=True,
        stores={},
        bin_value=-1,
        half=False,
        xla=False,
        cloudy=False,
    ):
        """
        Create a dictionnary of events from a numpy or tensor,
        single or batch image data.

        stores is a dictionnary of times for the Timer class.

        bin_value is used to binarize (or not) flood masks
        """
        assert self.is_setup
        assert len(x.shape) in {3, 4}, f"Unknown Data shape {x.shape}"

        # convert numpy to tensor
        if not isinstance(x, torch.Tensor):
            x = torch.tensor(x, device=self.device)

        # add batch dimension
        if len(x.shape) == 3:
            x.unsqueeze_(0)

        # permute channels as second dimension
        if x.shape[1] != 3:
            assert x.shape[-1] == 3, f"Unknown x shape to permute {x.shape}"
            x = x.permute(0, 3, 1, 2)

        # send to device
        if x.device != self.device:
            x = x.to(self.device)

        # interpolate to standard input size
        if x.shape[-1] != 640 or x.shape[-2] != 640:
            x = torch.nn.functional.interpolate(x, (640, 640), mode="bilinear")

        if half:
            x = x.half()

        with Timer(store=stores.get("all events", [])):
            # encode
            with Timer(store=stores.get("encode", [])):
                z = self.G.encode(x)
                if xla:
                    xm.mark_step()

            # predict from masker
            with Timer(store=stores.get("depth", [])):
                depth, z_depth = self.G.decoders["d"](z)
                if xla:
                    xm.mark_step()
            with Timer(store=stores.get("segmentation", [])):
                segmentation = self.G.decoders["s"](z, z_depth)
                if xla:
                    xm.mark_step()
            with Timer(store=stores.get("mask", [])):
                cond = self.G.make_m_cond(depth, segmentation, x)
                mask = self.G.mask(z=z, cond=cond)
                if xla:
                    xm.mark_step()

            # apply events
            with Timer(store=stores.get("wildfire", [])):
                wildfire = self.compute_fire(x, segmentation).cpu()
            with Timer(store=stores.get("smog", [])):
                smog = self.compute_smog(x, d=depth, s=segmentation).cpu()
            with Timer(store=stores.get("flood", [])):
                flood = self.compute_flood(
                    x, m=mask, s=segmentation, cloudy=cloudy, bin_value=bin_value
                ).cpu()

        if xla:
            xm.mark_step()

        if numpy:
            with Timer(store=stores.get("numpy", [])):
                # convert to numpy
                flood = flood.permute(0, 2, 3, 1).numpy()
                smog = smog.permute(0, 2, 3, 1).numpy()
                wildfire = wildfire.permute(0, 2, 3, 1).numpy()

                # normalize to 0-1
                flood = (flood + 1) / 2
                smog = (smog + 1) / 2
                wildfire = (wildfire + 1) / 2

                # convert to 0-255 uint8
                flood = (flood * 255).astype(np.uint8)
                smog = (smog * 255).astype(np.uint8)
                wildfire = (wildfire * 255).astype(np.uint8)

        return {"flood": flood, "wildfire": wildfire, "smog": smog}

    @classmethod
    def resume_from_path(
        cls,
        path,
        overrides={},
        setup=True,
        inference=False,
        new_exp=False,
        device=None,
        verbose=1,
    ):
        """
        Resume and optionally setup a trainer from a specific path,
        using the latest opts and checkpoint. Requires path to contain opts.yaml
        (or increased), url.txt (or increased) and checkpoints/

        Args:
            path (str | pathlib.Path): Trainer to resume
            overrides (dict, optional): Override loaded opts with those. Defaults to {}.
            setup (bool, optional): Wether or not to setup the trainer before
                returning it. Defaults to True.
            inference (bool, optional): Setup should be done in inference mode or not.
                Defaults to False.
            new_exp (bool, optional): Re-use existing comet exp in path or create
                a new one? Defaults to False.
            device (torch.device, optional): Device to use

        Returns:
            omnigan.Trainer: Loaded and resumed trainer
        """
        p = Path(path).expanduser().resolve()
        assert p.exists()

        c = p / "checkpoints"
        assert c.exists() and c.is_dir()

        opts = get_latest_opts(p)
        opts = Dict(merge(overrides, opts))
        opts.train.resume = True

        if new_exp is None:
            exp = None
        elif new_exp is True:
            exp = Experiment(project_name="omnigan", **comet_kwargs)
            exp.log_asset_folder(
                str(Path(__file__).parent), recursive=True, log_file_name=True,
            )
            exp.log_parameters(flatten_opts(opts))
        else:
            comet_id = get_existing_comet_id(p)
            exp = ExistingExperiment(previous_experiment=comet_id, **comet_kwargs)

        trainer = cls(opts, comet_exp=exp, device=device, verbose=verbose)

        if setup:
            trainer.setup(inference=inference)
        return trainer

    def save(self):
        save_dir = Path(self.opts.output_path) / Path("checkpoints")
        save_dir.mkdir(exist_ok=True)
        save_path = save_dir / "latest_ckpt.pth"

        # Construct relevant state dicts / optims:
        # Save at least G
        save_dict = {
            "epoch": self.logger.epoch,
            "G": self.G.state_dict(),
            "g_opt": self.g_opt.state_dict(),
            "step": self.logger.global_step,
        }

        if self.C is not None and get_num_params(self.C) > 0:
            save_dict["C"] = self.C.state_dict()
            save_dict["c_opt"] = self.c_opt.state_dict()
        if self.D is not None and get_num_params(self.D) > 0:
            save_dict["D"] = self.D.state_dict()
            save_dict["d_opt"] = self.d_opt.state_dict()

        if (
            self.logger.epoch >= self.opts.train.min_save_epoch
            and self.logger.epoch % self.opts.train.save_n_epochs == 0
        ):
            torch.save(save_dict, save_dir / f"epoch_{self.logger.epoch}_ckpt.pth")

        torch.save(save_dict, save_path)

    def resume(self, inference=False):
        tpu = "xla" in str(self.device)
        if tpu:
            print("Resuming on TPU:", self.device)

        m_path = Path(self.opts.load_paths.m)
        p_path = Path(self.opts.load_paths.p)
        pm_path = Path(self.opts.load_paths.pm)
        output_path = Path(self.opts.output_path)

        map_loc = self.device if not tpu else "cpu"

        if "m" in self.opts.tasks and "p" in self.opts.tasks:
            # ----------------------------------------
            # -----  Masker and Painter Loading  -----
            # ----------------------------------------

            # want to resume a pm model but no path was provided:
            # resume a single pm model from output_path
            if all([str(p) == "none" for p in [m_path, p_path, pm_path]]):
                checkpoint_path = output_path / "checkpoints/latest_ckpt.pth"
                print("Resuming P+M model from", str(checkpoint_path))
                checkpoint = torch.load(checkpoint_path, map_location=map_loc)

            # want to resume a pm model with a pm_path provided:
            # resume a single pm model from load_paths.pm
            # depending on whether a dir or a file is specified
            elif str(pm_path) != "none":
                assert pm_path.exists()

                if pm_path.is_dir():
                    checkpoint_path = pm_path / "checkpoints/latest_ckpt.pth"
                else:
                    assert pm_path.suffix == ".pth"
                    checkpoint_path = pm_path

                print("Resuming P+M model from", str(checkpoint_path))
                checkpoint = torch.load(checkpoint_path, map_location=map_loc)

            # want to resume a pm model, pm_path not provided:
            # m_path and p_path must be provided as dirs or pth files
            elif m_path != p_path:
                assert m_path.exists()
                assert p_path.exists()

                if m_path.is_dir():
                    m_path = m_path / "checkpoints/latest_ckpt.pth"

                if p_path.is_dir():
                    p_path = p_path / "checkpoints/latest_ckpt.pth"

                assert m_path.suffix == ".pth"
                assert p_path.suffix == ".pth"

                print(f"Resuming P+M model from \n  -{p_path} \nand \n  -{m_path}")
                m_checkpoint = torch.load(m_path, map_location=map_loc)
                p_checkpoint = torch.load(p_path, map_location=map_loc)
                checkpoint = merge(m_checkpoint, p_checkpoint)

            else:
                raise ValueError(
                    "Cannot resume a P+M model with provided load_paths:\n{}".format(
                        self.opts.load_paths
                    )
                )

        else:
            # ----------------------------------
            # -----  Single Model Loading  -----
            # ----------------------------------

            # cannot specify both paths
            if str(m_path) != "none" and str(p_path) != "none":
                raise ValueError(
                    "Opts tasks are {} but received 2 values for the load_paths".format(
                        self.opts.tasks
                    )
                )

            # specified m
            elif str(m_path) != "none":
                assert m_path.exists()
                assert "m" in self.opts.tasks
                model = "M"
                if m_path.is_dir():
                    m_path = m_path / "checkpoints/latest_ckpt.pth"
                checkpoint_path = m_path

            # specified m
            elif str(p_path) != "none":
                assert p_path.exists()
                assert "p" in self.opts.tasks
                model = "P"
                if p_path.is_dir():
                    p_path = p_path / "checkpoints/latest_ckpt.pth"
                checkpoint_path = p_path

            # specified neither p nor m: resume from output_path
            else:
                model = "P" if "p" in self.opts.tasks else "M"
                checkpoint_path = output_path / "checkpoints/latest_ckpt.pth"

            print(f"Resuming {model} model from {checkpoint_path}")
            checkpoint = torch.load(checkpoint_path, map_location=map_loc)

        # On TPUs must send the data to the xla device as it cannot be mapped
        # there directly from torch.load
        if tpu:
            checkpoint = xm.send_cpu_data_to_device(checkpoint, self.device)

        # -----------------------
        # -----  Restore G  -----
        # -----------------------
        if inference:
            incompatible_keys = self.G.load_state_dict(checkpoint["G"], strict=False)
            if incompatible_keys.missing_keys:
                print("WARNING: Missing keys in self.G.load_state_dict, keeping inits")
                print(incompatible_keys.missing_keys)
            if incompatible_keys.unexpected_keys:
                print("WARNING: Ignoring Unexpected keys in self.G.load_state_dict")
                print(incompatible_keys.unexpected_keys)
        else:
            self.G.load_state_dict(checkpoint["G"])

        if inference:
            # only G is needed to infer
            print("Done loading checkpoints.")
            return

        self.g_opt.load_state_dict(checkpoint["g_opt"])

        # ------------------------------
        # -----  Resume scheduler  -----
        # ------------------------------
        # https://discuss.pytorch.org/t/a-problem-occured-when-resuming-an-optimizer/28822
        for _ in range(self.logger.epoch + 1):
            self.update_learning_rates()

        # Round step to even number for extraGradient
        if self.logger.global_step % 2 != 0:
            self.logger.global_step += 1

        # -----------------------
        # -----  Restore D  -----
        # -----------------------
        if self.D is not None and get_num_params(self.D) > 0:
            self.D.load_state_dict(checkpoint["D"])
            self.d_opt.load_state_dict(checkpoint["d_opt"])

        # -----------------------
        # -----  Restore C  -----
        # -----------------------
        if self.C is not None and get_num_params(self.C) > 0:
            self.C.load_state_dict(checkpoint["C"])
            self.c_opt.load_state_dict(checkpoint["c_opt"])

        # ---------------------------
        # -----  Resore logger  -----
        # ---------------------------
        self.logger.epoch = checkpoint["epoch"]
        self.logger.global_step = checkpoint["step"]
        # Round step to even number for extraGradient
        if self.logger.global_step % 2 != 0:
            self.logger.global_step += 1

    def eval_mode(self):
        """
        Set trainer's models in eval mode
        """
        if self.G is not None:
            self.G.eval()
        if self.D is not None:
            self.D.eval()
        if self.C is not None:
            self.C.eval()
        self.current_mode = "eval"

    def train_mode(self):
        """
        Set trainer's models in train mode
        """
        if self.G is not None:
            self.G.train()
        if self.D is not None:
            self.D.train()
        if self.C is not None:
            self.C.train()
        self.current_mode = "train"

    def assert_z_matches_x(self, x, z):
        assert x.shape[0] == (
            z.shape[0] if not isinstance(z, (list, tuple)) else z[0].shape[0]
        ), "x-> {}, z->{}".format(
            x.shape, z.shape if not isinstance(z, (list, tuple)) else z[0].shape
        )

    def batch_to_device(self, b):
        """sends the data in b to self.device

        Args:
            b (dict): the batch dictionnay

        Returns:
            dict: the batch dictionnary with its "data" field sent to self.device
        """
        for task, tensor in b["data"].items():
            b["data"][task] = tensor.to(self.device)
        return b

    def sample_painter_z(self, batch_size):
        return self.G.sample_painter_z(batch_size, self.device)

    @property
    def train_loaders(self):
        """Get a zip of all training loaders

        Returns:
            generator: zip generator yielding tuples:
                (batch_rf, batch_rn, batch_sf, batch_sn)
        """
        return zip(*list(self.loaders["train"].values()))

    @property
    def val_loaders(self):
        """Get a zip of all validation loaders

        Returns:
            generator: zip generator yielding tuples:
                (batch_rf, batch_rn, batch_sf, batch_sn)
        """
        return zip(*list(self.loaders["val"].values()))

    def compute_latent_shape(self):
        """Compute the latent shape, i.e. the Encoder's output shape,
        from a batch.

        Raises:
            ValueError: If no loader, the latent_shape cannot be inferred

        Returns:
            tuple: (c, h, w)
        """
        x = None
        for mode in self.all_loaders:
            for domain in self.all_loaders.loaders[mode]:
                x = (
                    self.all_loaders[mode][domain]
                    .dataset[0]["data"]["x"]
                    .to(self.device)
                )
                break
            if x is not None:
                break

        if x is None:
            raise ValueError("No batch found to compute_latent_shape")

        x = x.unsqueeze(0)
        z = self.G.encode(x)
        return z.shape[1:] if not isinstance(z, (list, tuple)) else z[0].shape[1:]

    def g_opt_step(self):
        """Run an optimizing step ; if using ExtraAdam, there needs to be an extrapolation
        step every other step
        """
        if "extra" in self.opts.gen.opt.optimizer.lower() and (
            self.logger.global_step % 2 == 0
        ):
            self.g_opt.extrapolation()
        else:
            self.g_opt.step()

    def d_opt_step(self):
        """Run an optimizing step ; if using ExtraAdam, there needs to be an extrapolation
        step every other step
        """
        if "extra" in self.opts.dis.opt.optimizer.lower() and (
            self.logger.global_step % 2 == 0
        ):
            self.d_opt.extrapolation()
        else:
            self.d_opt.step()

    def c_opt_step(self):
        """Run an optimizing step ; if using ExtraAdam, there needs to be an extrapolation
        step every other step
        """
        if "extra" in self.opts.classifier.opt.optimizer.lower() and (
            self.logger.global_step % 2 == 0
        ):
            self.c_opt.extrapolation()
        else:
            self.c_opt.step()

    def update_learning_rates(self):
        if self.g_scheduler is not None:
            self.g_scheduler.step()
        if self.d_scheduler is not None:
            self.d_scheduler.step()
        if self.c_scheduler is not None:
            self.c_scheduler.step()

    def setup(self, inference=False):
        """Prepare the trainer before it can be used to train the models:
        * initialize G and D
        * compute latent space dims and create classifier accordingly
        * creates 3 optimizers
        """
        self.logger.global_step = 0
        start_time = time()
        self.logger.time.start_time = start_time
        verbose = self.verbose

        if not inference:
            self.all_loaders = get_all_loaders(self.opts)

        # -----------------------
        # -----  Generator  -----
        # -----------------------
        __t = time()
        print("Creating generator...")

        self.G: OmniGenerator = get_gen(self.opts, verbose=verbose, no_init=inference)

        self.has_painter = get_num_params(self.G.painter) or self.G.load_val_painter()

        print("Sending to", self.device)
        self.G = self.G.to(self.device)

        if self.has_painter:
            self.G.painter.set_latent_shape(find_target_size(self.opts, "x"), True)

        print(f"Generator OK in {time() - __t:.1f}s.")

        if inference:
            print("Inference mode: no Discriminator, no Classifier, no optimizers")
            print_num_parameters(self)
            self.switch_data(to="base")
            if self.opts.train.resume:
                self.resume(True)
            self.eval_mode()
            print("Trainer is in evaluation mode.")
            print("Setup done.")
            self.is_setup = True
            return

        # ---------------------------
        # -----  Discriminator  -----
        # ---------------------------

        self.D: OmniDiscriminator = get_dis(self.opts, verbose=verbose).to(self.device)
        print("Discriminator OK.")

        # ------------------------
        # -----  Classifier  -----
        # ------------------------

        self.C: OmniClassifier = None
        if self.G.encoder is not None and self.opts.train.latent_domain_adaptation:
            self.latent_shape = self.compute_latent_shape()
            self.C = get_classifier(self.opts, self.latent_shape, verbose=verbose).to(
                self.device
            )
            print("Classifier OK.")

        print_num_parameters(self)

        # --------------------------
        # -----  Optimization  -----
        # --------------------------
        # Get different optimizers for each task (different learning rates)
        self.g_opt, self.g_scheduler, self.lr_names["G"] = get_optimizer(
            self.G, self.opts.gen.opt, self.opts.tasks
        )

        if get_num_params(self.D) > 0:
            self.d_opt, self.d_scheduler, self.lr_names["D"] = get_optimizer(
                self.D, self.opts.dis.opt, self.opts.tasks, True
            )
        else:
            self.d_opt, self.d_scheduler = None, None

        if self.C is not None:
            self.c_opt, self.c_scheduler, self.lr_names["C"] = get_optimizer(
                self.C, self.opts.classifier.opt, None
            )
        else:
            self.c_opt, self.c_scheduler = None, None

        self.losses = get_losses(self.opts, verbose, device=self.device)

        if "p" in self.opts.tasks and self.opts.gen.p.diff_aug.use:
            self.diff_transforms = DiffTransforms(self.opts.gen.p.diff_aug)

        if verbose > 0:
            for mode, mode_dict in self.all_loaders.items():
                for domain, domain_loader in mode_dict.items():
                    print(
                        "Loader {} {} : {}".format(
                            mode, domain, len(domain_loader.dataset)
                        )
                    )

        # ----------------------------
        # -----  Display images  -----
        # ----------------------------
        self.set_display_images()

        self.logger.log_architecture()

        if self.kitti_pretrain:
            self.switch_data(to="kitti")
        else:
            self.switch_data(to="base")

        print(" " * 50, end="\r")
        print("Done creating display images")
        print("Setup done.")
        self.is_setup = True

    def switch_data(self, to="kitti"):
        caller = inspect.stack()[1].function
        print(f"[{caller}] Switching data source to", to)
        self.data_source = to
        if to == "kitti":
            self.display_images = self.kitty_display_images
            if self.all_loaders is not None:
                self.loaders = {
                    mode: {"s": self.all_loaders[mode]["kitti"]}
                    for mode in self.all_loaders
                }
        else:
            self.display_images = self.base_display_images
            if self.all_loaders is not None:
                self.loaders = {
                    mode: {
                        domain: self.all_loaders[mode][domain]
                        for domain in self.all_loaders[mode]
                        if domain != "kitti"
                    }
                    for mode in self.all_loaders
                }
        if (
            self.logger.global_step % 2 != 0
            and "extra" in self.opts.dis.opt.optimizer.lower()
        ):
            print(
                "Warning: artificially bumping step to run an extrapolation step first."
            )
            self.logger.global_step += 1

    def set_display_images(self, use_all=False):
        for mode, mode_dict in self.all_loaders.items():

            if self.kitti_pretrain:
                self.kitty_display_images[mode] = {}
            self.base_display_images[mode] = {}

            for domain in mode_dict:

                if self.kitti_pretrain and domain == "kitti":
                    target_dict = self.kitty_display_images
                else:
                    if domain == "kitti":
                        continue
                    target_dict = self.base_display_images

                dataset = self.all_loaders[mode][domain].dataset
                display_indices = (
                    get_display_indices(self.opts, domain, len(dataset))
                    if not use_all
                    else list(range(len(dataset)))
                )
                ldis = len(display_indices)
                print(
                    f"       Creating {ldis} {mode} {domain} display images...",
                    end="\r",
                    flush=True,
                )
                target_dict[mode][domain] = [
                    Dict(dataset[i])
                    for i in display_indices
                    if (print(f"({i})", end="\r") is None and i < len(dataset))
                ]
                if self.exp is not None:
                    for im_id, d in enumerate(target_dict[mode][domain]):
                        self.exp.log_parameter(
                            "display_image_{}_{}_{}".format(mode, domain, im_id),
                            d["paths"],
                        )

    def train(self):
        """For each epoch:
        * train
        * eval
        * save
        """
        assert self.is_setup

        for self.logger.epoch in range(
            self.logger.epoch, self.logger.epoch + self.opts.train.epochs
        ):

            # backprop painter's disc loss to masker
            if self.logger.epoch == self.opts.gen.p.pl4m_epoch:
                if get_num_params(self.G.painter) > 0:
                    self.use_pl4m = True

            self.run_epoch()
            self.run_evaluation(verbose=1)
            self.save()

            # end vkitti2 pre-training
            if self.logger.epoch == self.opts.train.kitti.epochs - 1:
                self.switch_data(to="base")
                self.kitti_pretrain = False

            # end pseudo training
            if self.logger.epoch == self.opts.train.pseudo.epochs - 1:
                self.pseudo_training_tasks = set()

    def run_epoch(self):
        """Runs an epoch:
        * checks trainer is setup
        * gets a tuple of batches per domain
        * sends batches to device
        * updates sequentially G, D, C
        """
        assert self.is_setup
        self.train_mode()
        if self.exp is not None:
            self.exp.log_parameter("epoch", self.logger.epoch)
        epoch_len = min(len(loader) for loader in self.loaders["train"].values())
        epoch_desc = "Epoch {}".format(self.logger.epoch)
        self.logger.time.epoch_start = time()

        for multi_batch_tuple in tqdm(
            self.train_loaders,
            desc=epoch_desc,
            total=epoch_len,
            mininterval=0.5,
            unit="batch",
        ):

            self.logger.time.step_start = time()
            multi_batch_tuple = shuffle_batch_tuple(multi_batch_tuple)

            # The `[0]` is because the domain is contained in a list
            multi_domain_batch = {
                batch["domain"][0]: self.batch_to_device(batch)
                for batch in multi_batch_tuple
            }
            # ------------------------------
            # -----  Update Generator  -----
            # ------------------------------

            # freeze params of the discriminator
            if self.d_opt is not None:
                for param in self.D.parameters():
                    param.requires_grad = False

            self.update_G(multi_domain_batch)

            # ----------------------------------
            # -----  Update Discriminator  -----
            # ----------------------------------

            # unfreeze params of the discriminator
            if self.d_opt is not None and not self.kitti_pretrain:
                for param in self.D.parameters():
                    param.requires_grad = True

                self.update_D(multi_domain_batch)

            # -------------------------------
            # -----  Update Classifier  -----
            # -------------------------------
            if (
                self.opts.train.latent_domain_adaptation
                and self.C is not None
                and not self.kitti_pretrain
            ):
                self.update_C(multi_domain_batch)

            # -------------------------
            # -----  Log Metrics  -----
            # -------------------------
            self.logger.global_step += 1
            self.logger.log_step_time(time())

        if not self.kitti_pretrain:
            self.update_learning_rates()

        self.logger.log_learning_rates()
        self.logger.log_epoch_time(time())

    def update_G(self, multi_domain_batch, verbose=0):
        """Perform an update on g from multi_domain_batch which is a dictionary
        domain => batch

        * automatic mixed precision according to self.opts.train.amp
        * compute loss for each task
        * loss.backward()
        * g_opt_step()
            * g_opt.step() or .extrapolation() depending on self.logger.global_step
        * logs losses on comet.ml with self.logger.log_losses(model_to_update="G")

        Args:
            multi_domain_batch (dict): dictionnary of domain batches
        """
        zero_grad(self.G)
        if self.opts.train.amp:
            with autocast():
                g_loss = self.get_G_loss(multi_domain_batch, verbose)
            self.grad_scaler_g.scale(g_loss).backward()
            self.grad_scaler_g.step(self.g_opt)
            self.grad_scaler_g.update()
        else:
            g_loss = self.get_G_loss(multi_domain_batch, verbose)
            g_loss.backward()
            self.g_opt_step()

        self.logger.log_losses(model_to_update="G", mode="train")

    def update_D(self, multi_domain_batch, verbose=0):
        zero_grad(self.D)

        if self.opts.train.amp:
            with autocast():
                d_loss = self.get_D_loss(multi_domain_batch, verbose)
            self.grad_scaler_d.scale(d_loss).backward()
            self.grad_scaler_d.step(self.d_opt)
            self.grad_scaler_d.update()
        else:
            d_loss = self.get_D_loss(multi_domain_batch, verbose)
            d_loss.backward()
            self.d_opt_step()

        self.logger.losses.disc.total_loss = d_loss.item()
        self.logger.log_losses(model_to_update="D", mode="train")

    def update_C(self, multi_domain_batch):
        """
        Update the classifier using normal labels

        Args:
            multi_domain_batch (dict): dictionnary mapping domain names to batches from
                the trainer's loaders

        """
        zero_grad(self.C)
        if self.opts.train.amp:
            with autocast():
                c_loss = self.get_C_loss(multi_domain_batch)
            self.grad_scaler_c.scale(c_loss).backward()
            self.grad_scaler_c.step(self.c_opt)
            self.grad_scaler_c.update()
        else:
            c_loss = self.get_C_loss(multi_domain_batch)
            self.logger.losses.classifier = c_loss.item()
            c_loss.backward()
            self.c_opt_step()

        self.logger.losses.classifier = c_loss.item()

    def get_C_loss(self, multi_domain_batch):
        """Compute the loss of the domain classifier with real labels

        Args:
            multi_domain_batch (dict): dictionnary mapping domain names to batches from
            the trainer's loaders

        Returns:
            torch.Tensor: scalar loss tensor, weighted according to opts.train.lambdas.C
        """
        loss = 0
        lambdas = self.opts.train.lambdas
        one_hot = self.opts.classifier.loss != "cross_entropy"
        for batch_domain, batch in multi_domain_batch.items():
            # We don't care about the flooded domain here
            if batch_domain == "rf":
                continue
            z = self.G.encode(batch["data"]["x"])
            # Forward through classifier, output classifier = (batch_size, 4)
            output_classifier = self.C(z)
            # Cross entropy loss (with sigmoid)
            update_loss = self.losses["C"](
                output_classifier,
                domains_to_class_tensor(batch["domain"], one_hot).to(self.device),
            )
            loss += update_loss

        return lambdas.C * loss

    def get_D_loss(self, multi_domain_batch, verbose=0):
        """Compute the discriminators' losses:

        * for each domain-specific batch:
        * encode the image
        * get the conditioning tensor if using spade
        * source domain is the data's domain, sequentially r|s then f|n
        * get the target domain accordingly
        * compute the translated image from the data
        * compute the source domain discriminator's loss on the data
        * compute the target domain discriminator's loss on the translated image

        # ? In this setting, each D[decoder][domain] is updated twice towards
        # real or fake data

        See readme's update d section for details

        Args:
            multi_domain_batch ([type]): [description]

        Returns:
            [type]: [description]
        """

        disc_loss = {
            "m": {"Advent": 0},
            "s": {"Advent": 0},
        }
        if self.opts.dis.p.use_local_discriminator:
            disc_loss["p"] = {"global": 0, "local": 0}
        else:
            disc_loss["p"] = {"gan": 0}

        for domain, batch in multi_domain_batch.items():
            x = batch["data"]["x"]

            # ---------------------
            # -----  Painter  -----
            # ---------------------
            if domain == "rf" and self.has_painter:
                m = batch["data"]["m"]
                # sample vector
                with torch.no_grad():
                    # see spade compute_discriminator_loss
                    fake = self.G.paint(m, x)
                    if self.opts.gen.p.diff_aug.use:
                        fake = self.diff_transforms(fake)
                        x = self.diff_transforms(x)
                    fake = fake.detach()
                    fake.requires_grad_()

                if self.opts.dis.p.use_local_discriminator:
                    fake_d_global = self.D["p"]["global"](fake)
                    real_d_global = self.D["p"]["global"](x)

                    fake_d_local = self.D["p"]["local"](fake * m)
                    real_d_local = self.D["p"]["local"](x * m)

                    global_loss = self.losses["D"]["p"](fake_d_global, False, True)
                    global_loss += self.losses["D"]["p"](real_d_global, True, True)

                    local_loss = self.losses["D"]["p"](fake_d_local, False, True)
                    local_loss += self.losses["D"]["p"](real_d_local, True, True)

                    disc_loss["p"]["global"] += global_loss
                    disc_loss["p"]["local"] += local_loss
                else:
                    real_cat = torch.cat([m, x], axis=1)
                    fake_cat = torch.cat([m, fake], axis=1)
                    real_fake_cat = torch.cat([real_cat, fake_cat], dim=0)
                    real_fake_d = self.D["p"](real_fake_cat)
                    real_d, fake_d = divide_pred(real_fake_d)
                    disc_loss["p"]["gan"] = self.losses["D"]["p"](fake_d, False, True)
                    disc_loss["p"]["gan"] += self.losses["D"]["p"](real_d, True, True)

            # --------------------
            # -----  Masker  -----
            # --------------------
            else:
                z = self.G.encode(x)
<<<<<<< HEAD
                s_pred = None

                if "s" in batch["data"]:

                    step_loss, s_pred = self.masker_s_loss(x, z, None, domain, for_="D")
                    step_loss *= self.opts.train.lambdas.advent.adv_main
                    disc_loss["s"]["Advent"] += step_loss

                if "m" in batch["data"]:

                    cond = None
                    if self.opts.gen.m.use_spade:
                        assert s_pred is not None
                        with torch.no_grad():
                            d_pred = self.G.decoders["d"](z)
=======
                s_pred = d_pred = cond = depth_preds = None

                if "s" in batch["data"]:
                    d_pred, z_depth = self.G.decoders["d"](z)
                    if self.opts.gen.s.depth_dada_fusion:
                        depth_preds = d_pred
                    step_loss, s_pred = self.masker_s_loss(
                        x, z, depth_preds, z_depth, None, domain, for_="D"
                    )
                    step_loss *= self.opts.train.lambdas.advent.adv_main
                    disc_loss["s"]["Advent"] += step_loss

                if "m" in batch["data"]:
                    if self.opts.gen.m.use_spade:
                        if d_pred is None:
                            d_pred, _ = self.G.decoders["d"](z)
>>>>>>> 63855781
                        cond = self.G.make_m_cond(d_pred, s_pred, x)

                    step_loss, _ = self.masker_m_loss(
                        x, z, None, domain, for_="D", cond=cond
                    )
                    step_loss *= self.opts.train.lambdas.advent.adv_main
                    disc_loss["m"]["Advent"] += step_loss

        self.logger.losses.disc.update(
            {
                dom: {
                    k: v.item() if isinstance(v, torch.Tensor) else v
                    for k, v in d.items()
                }
                for dom, d in disc_loss.items()
            }
        )

        loss = sum(v for d in disc_loss.values() for k, v in d.items())
        return loss

    def get_G_loss(self, multi_domain_batch, verbose=0):
        m_loss = p_loss = None

        # For now, always compute "representation loss"
        g_loss = 0

        if any(t in self.opts.tasks for t in "msd"):
            m_loss = self.get_masker_loss(multi_domain_batch)
            self.logger.losses.gen.masker = m_loss.item()
            g_loss += m_loss

        if "p" in self.opts.tasks and not self.kitti_pretrain:
            p_loss = self.get_painter_loss(multi_domain_batch)
            self.logger.losses.gen.painter = p_loss.item()
            g_loss += p_loss

        assert g_loss != 0 and not isinstance(g_loss, int), "No update in get_G_loss!"

        self.logger.losses.gen.total_loss = g_loss.item()

        return g_loss

    def get_masker_loss(self, multi_domain_batch):  # TODO update docstrings
        """Only update the representation part of the model, meaning everything
        but the translation part

        * for each batch in available domains:
            * compute latent classifier loss with fake labels(1)
            * compute task-specific losses (2)
            * compute the adaptation and translation decoders' auto-encoding losses (3)
            * compute the adaptation decoder's translation losses (GAN and Cycle) (4)

        Args:
            multi_domain_batch (dict): dictionnary mapping domain names to batches from
            the trainer's loaders

        Returns:
            torch.Tensor: scalar loss tensor, weighted according to opts.train.lambdas
        """
        m_loss = 0
        for domain, batch in multi_domain_batch.items():
            # We don't care about the flooded domain here
            if domain == "rf":
                continue

            x = batch["data"]["x"]
            z = self.G.encode(x)
            # ---------------------------------
            # -----  classifier loss (1)  -----
            # ---------------------------------
            if self.opts.train.latent_domain_adaptation:
                loss = self.masker_c_loss(z, batch["domain"])
                m_loss += loss
                self.logger.losses.gen.classifier[domain] = loss.item()

            # --------------------------------------
            # -----  task-specific losses (2)  -----
            # --------------------------------------
            z_depth = None
            d_pred = s_pred = None
            for task in ["d", "s", "m"]:
                if task not in batch["data"]:
                    continue

                target = batch["data"][task]

                if task == "s":
                    loss, s_pred = self.masker_s_loss(
                        x, z, d_pred, z_depth, target, domain, "G"
                    )
                    m_loss += loss
                    self.logger.losses.gen.task["s"][domain] = loss.item()

                elif task == "d":
                    loss, d_pred, z_depth = self.masker_d_loss(
                        x, z, target, domain, "G"
                    )
                    m_loss += loss
                    self.logger.losses.gen.task["d"][domain] = loss.item()

                elif task == "m":
                    cond = None
                    if self.opts.gen.m.use_spade:
                        cond = self.G.make_m_cond(d_pred, s_pred, x)

                    loss, _ = self.masker_m_loss(x, z, target, domain, "G", cond=cond)
                    m_loss += loss
                    self.logger.losses.gen.task["m"][domain] = loss.item()

        return m_loss

    def get_painter_loss(self, multi_domain_batch):
        """Computes the translation loss when flooding/deflooding images

        Args:
            multi_domain_batch (dict): dictionnary mapping domain names to batches from
            the trainer's loaders

        Returns:
            torch.Tensor: scalar loss tensor, weighted according to opts.train.lambdas
        """
        step_loss = 0
        # self.g_opt.zero_grad()
        lambdas = self.opts.train.lambdas
        batch_domain = "rf"
        batch = multi_domain_batch[batch_domain]

        x = batch["data"]["x"]
        # ! different mask: hides water to be reconstructed
        # ! 1 for water, 0 otherwise
        m = batch["data"]["m"]
        fake_flooded = self.G.paint(m, x)

        # ----------------------
        # -----  VGG Loss  -----
        # ----------------------
        if lambdas.G.p.vgg != 0:
            loss = self.losses["G"]["p"]["vgg"](
                vgg_preprocess(fake_flooded * m), vgg_preprocess(x * m)
            )
            loss *= lambdas.G.p.vgg
            self.logger.losses.gen.p.vgg = loss.item()
            step_loss += loss

        # ---------------------
        # -----  TV Loss  -----
        # ---------------------
        if lambdas.G.p.tv != 0:
            loss = self.losses["G"]["p"]["tv"](fake_flooded * m)
            loss *= lambdas.G.p.tv
            self.logger.losses.gen.p.tv = loss.item()
            step_loss += loss

        # --------------------------
        # -----  Context Loss  -----
        # --------------------------
        if lambdas.G.p.context != 0:
            loss = self.losses["G"]["p"]["context"](fake_flooded, x, m)
            loss *= lambdas.G.p.context
            self.logger.losses.gen.p.context = loss.item()
            step_loss += loss

        # ---------------------------------
        # -----  Reconstruction Loss  -----
        # ---------------------------------
        if lambdas.G.p.reconstruction != 0:
            loss = self.losses["G"]["p"]["reconstruction"](fake_flooded, x, m)
            loss *= lambdas.G.p.reconstruction
            self.logger.losses.gen.p.reconstruction = loss.item()
            step_loss += loss

        # -------------------------------------
        # -----  Local & Global GAN Loss  -----
        # -------------------------------------
        if self.opts.gen.p.diff_aug.use:
            fake_flooded = self.diff_transforms(fake_flooded)
            x = self.diff_transforms(x)

        if self.opts.dis.p.use_local_discriminator:
            fake_d_global = self.D["p"]["global"](fake_flooded)
            fake_d_local = self.D["p"]["local"](fake_flooded * m)

            real_d_global = self.D["p"]["global"](x)

            # Note: discriminator returns [out_1,...,out_num_D] outputs
            # Each out_i is a list [feat1, feat2, ..., pred_i]

            self.logger.losses.gen.p.gan = 0

            loss = self.losses["G"]["p"]["gan"](fake_d_global, True, False)
            loss += self.losses["G"]["p"]["gan"](fake_d_local, True, False)
            loss *= lambdas.G["p"]["gan"]

            self.logger.losses.gen.p.gan = loss.item()

            step_loss += loss

            # -----------------------------------
            # -----  Feature Matching Loss  -----
            # -----------------------------------
            # (only on global discriminator)
            # Order must be real, fake
            if self.opts.dis.p.get_intermediate_features:
                loss = self.losses["G"]["p"]["featmatch"](real_d_global, fake_d_global)
                loss *= lambdas.G["p"]["featmatch"]

                if isinstance(loss, float):
                    self.logger.losses.gen.p.featmatch = loss
                else:
                    self.logger.losses.gen.p.featmatch = loss.item()

                step_loss += loss

        # -------------------------------------------
        # -----  Single Discriminator GAN Loss  -----
        # -------------------------------------------
        else:
            real_cat = torch.cat([m, x], axis=1)
            fake_cat = torch.cat([m, fake_flooded], axis=1)
            real_fake_cat = torch.cat([real_cat, fake_cat], dim=0)

            real_fake_d = self.D["p"](real_fake_cat)
            real_d, fake_d = divide_pred(real_fake_d)

            loss = self.losses["G"]["p"]["gan"](fake_d, True, False)
            self.logger.losses.gen.p.gan = loss.item()
            step_loss += loss

            # -----------------------------------
            # -----  Feature Matching Loss  -----
            # -----------------------------------
            if self.opts.dis.p.get_intermediate_features and lambdas.G.p.featmatch != 0:
                loss = self.losses["G"]["p"]["featmatch"](real_d, fake_d)
                loss *= lambdas.G.p.featmatch

                if isinstance(loss, float):
                    self.logger.losses.gen.p.featmatch = loss
                else:
                    self.logger.losses.gen.p.featmatch = loss.item()

                step_loss += loss

        return step_loss

    def masker_c_loss(self, z, target, for_="G"):
        assert for_ in {"G", "D"}
        full_loss = torch.tensor(0.0, device=self.device)
        # -------------------
        # -----  Depth  -----
        # -------------------
        one_hot = self.opts.classifier.loss != "cross_entropy"
        output_classifier = self.C(z)
        # Cross entropy loss (with sigmoid) with fake labels to fool C
        loss = self.losses["G"]["classifier"](
            output_classifier, fake_domains_to_class_tensor(target, one_hot),
        )
        loss *= self.opts.train.lambdas.G.classifier
        full_loss += loss

        return full_loss

    def masker_d_loss(self, x, z, target, domain, for_="G"):
        assert for_ in {"G", "D"}
        self.assert_z_matches_x(x, z)
        assert x.shape[0] == target.shape[0]
        zero_loss = torch.tensor(0.0, device=self.device)
        weight = self.opts.train.lambdas.G.d.main

        prediction, z_depth = self.G.decoders["d"](z)

        if self.opts.gen.d.classify.enable:
            target.squeeze_(1)

        full_loss = self.losses["G"]["tasks"]["d"](prediction, target)
        full_loss *= weight

        if weight == 0 or (domain == "r" and "d" not in self.pseudo_training_tasks):
            return zero_loss, prediction, z_depth

        return full_loss, prediction, z_depth

    def masker_s_loss(self, x, z, depth_preds, z_depth, target, domain, for_="G"):
        assert for_ in {"G", "D"}
        assert domain in {"r", "s"}
        self.assert_z_matches_x(x, z)
        assert x.shape[0] == target.shape[0] if target is not None else True
        full_loss = torch.tensor(0.0, device=self.device)
        softmax_preds = None
        # --------------------------
        # -----  Segmentation  -----
        # --------------------------
        pred = None
        if for_ == "G" or self.opts.gen.s.use_advent:
            pred = self.G.decoders["s"](z, z_depth)

        # Supervised segmentation loss: crossent for sim domain,
        # crossent_pseudo for real ; loss is crossent in any case
        if for_ == "G":
            if domain == "s" or "s" in self.pseudo_training_tasks:
                if domain == "s":
                    logger = self.logger.losses.gen.task["s"]["crossent"]
                    weight = self.opts.train.lambdas.G["s"]["crossent"]
                else:
                    logger = self.logger.losses.gen.task["s"]["crossent_pseudo"]
                    weight = self.opts.train.lambdas.G["s"]["crossent_pseudo"]

                if weight != 0:
                    # Cross-Entropy loss
                    loss_func = self.losses["G"]["tasks"]["s"]["crossent"]
                    loss = loss_func(pred, target.squeeze(1))
                    loss *= weight
                    full_loss += loss
                    logger[domain] = loss.item()

            if domain == "r":
                weight = self.opts.train.lambdas.G["s"]["minent"]
                if self.opts.gen.s.use_minent and weight != 0:
                    softmax_preds = softmax(pred, dim=1)
                    # Entropy minimization loss
                    loss = self.losses["G"]["tasks"]["s"]["minent"](softmax_preds)
                    loss *= weight
                    full_loss += loss

                    self.logger.losses.gen.task["s"]["minent"]["r"] = loss.item()

        # Fool ADVENT discriminator
        if self.opts.gen.s.use_advent:
            if for_ == "D":
                domain_label = domain
                logger = {}
                loss_func = self.losses["D"]["advent"]
                pred = pred.detach()
                if self.opts.gen.s.depth_dada_fusion:
                    depth_preds = depth_preds.detach()
                else:
                    depth_preds = None
                weight = self.opts.train.lambdas.advent.adv_main
            else:
                domain_label = "s"
                logger = self.logger.losses.gen.task["s"]["advent"]
                loss_func = self.losses["G"]["tasks"]["s"]["advent"]
                weight = self.opts.train.lambdas.G["s"]["advent"]

            if (for_ == "D" or domain == "r") and weight != 0:
                if softmax_preds is None:
                    softmax_preds = softmax(pred, dim=1)
                loss = loss_func(
                    softmax_preds,
                    self.domain_labels[domain_label],
                    self.D["s"]["Advent"],
                    depth_preds,
                )
                loss *= weight
                full_loss += loss
                logger[domain] = loss.item()

                if for_ == "D":
                    # WGAN: clipping or GP
                    if self.opts.dis.s.gan_type == "GAN" or "WGAN_norm":
                        pass
                    elif self.opts.dis.s.gan_type == "WGAN":
                        for p in self.D["s"]["Advent"].parameters():
                            p.data.clamp_(
                                self.opts.dis.s.wgan_clamp_lower,
                                self.opts.dis.s.wgan_clamp_upper,
                            )
                    elif self.opts.dis.s.gan_type == "WGAN_gp":
                        prob_need_grad = autograd.Variable(pred, requires_grad=True)
                        d_out = self.D["s"]["Advent"](prob_need_grad)
                        gp = get_WGAN_gradient(prob_need_grad, d_out)
                        gp_loss = gp * self.opts.train.lambdas.advent.WGAN_gp
                        full_loss += gp_loss
                    else:
                        raise NotImplementedError

        return full_loss, pred

    def masker_m_loss(self, x, z, target, domain, for_="G", cond=None):
        assert for_ in {"G", "D"}
        assert domain in {"r", "s"}
        self.assert_z_matches_x(x, z)
        assert x.shape[0] == target.shape[0] if target is not None else True
        full_loss = torch.tensor(0.0, device=self.device)

        # ? output features classifier
        pred_logits = self.G.decoders["m"](z, cond)
        pred_prob = sigmoid(pred_logits)
        pred_prob_complementary = 1 - pred_prob
        prob = torch.cat([pred_prob, pred_prob_complementary], dim=1)

        if for_ == "G":
            # TV loss
            weight = self.opts.train.lambdas.G.m.tv
            if weight != 0:
                loss = self.losses["G"]["tasks"]["m"]["tv"](pred_prob)
                loss *= weight
                full_loss += loss

                self.logger.losses.gen.task["m"]["tv"][domain] = loss.item()

            weight = self.opts.train.lambdas.G.m.bce
            if domain == "s" and weight != 0:
                # CrossEnt Loss
                loss = self.losses["G"]["tasks"]["m"]["bce"](pred_logits, target)
                loss *= weight
                full_loss += loss
                self.logger.losses.gen.task["m"]["bce"]["s"] = loss.item()

            if domain == "r":

                weight = self.opts.train.lambdas.G["m"]["gi"]
                if self.opts.gen.m.use_ground_intersection and weight != 0:
                    # GroundIntersection loss
                    loss = self.losses["G"]["tasks"]["m"]["gi"](pred_prob, target)
                    loss *= weight
                    full_loss += loss
                    self.logger.losses.gen.task["m"]["gi"]["r"] = loss.item()

                weight = self.opts.train.lambdas.G.m.pl4m
                if self.use_pl4m and weight != 0:
                    # Painter loss
                    pl4m_loss = self.painter_loss_for_masker(x, pred_prob)
                    pl4m_loss *= weight
                    full_loss += pl4m_loss
                    self.logger.losses.gen.task.m.pl4m.r = pl4m_loss.item()

                weight = self.opts.train.lambdas.advent.ent_main
                if self.opts.gen.m.use_minent and weight != 0:
                    # MinEnt loss
                    loss = self.losses["G"]["tasks"]["m"]["minent"](prob)
                    loss *= weight
                    full_loss += loss
                    self.logger.losses.gen.task["m"]["minent"]["r"] = loss.item()

        if self.opts.gen.m.use_advent:
            # AdvEnt loss
            if for_ == "D":
                domain_label = domain
                logger = {}
                loss_func = self.losses["D"]["advent"]
                prob = prob.detach()
                weight = self.opts.train.lambdas.advent.adv_main
            else:
                domain_label = "s"
                logger = self.logger.losses.gen.task["m"]["advent"]
                loss_func = self.losses["G"]["tasks"]["m"]["advent"]
                weight = self.opts.train.lambdas.advent.adv_main

            if (for_ == "D" or domain == "r") and weight != 0:
                loss = loss_func(
                    prob.to(self.device),
                    self.domain_labels[domain_label],
                    self.D["m"]["Advent"],
                )
                loss *= weight
                full_loss += loss
                logger[domain] = loss.item()

            if for_ == "D":
                # WGAN: clipping or GP
                if self.opts.dis.m.gan_type == "GAN" or "WGAN_norm":
                    pass
                elif self.opts.dis.m.gan_type == "WGAN":
                    for p in self.D["s"]["Advent"].parameters():
                        p.data.clamp_(
                            self.opts.dis.m.wgan_clamp_lower,
                            self.opts.dis.m.wgan_clamp_upper,
                        )
                elif self.opts.dis.m.gan_type == "WGAN_gp":
                    prob_need_grad = autograd.Variable(prob, requires_grad=True)
                    d_out = self.D["s"]["Advent"](prob_need_grad)
                    gp = get_WGAN_gradient(prob_need_grad, d_out)
                    gp_loss = self.opts.train.lambdas.advent.WGAN_gp * gp
                    full_loss += gp_loss
                else:
                    raise NotImplementedError

        return full_loss, prob

    def painter_loss_for_masker(self, x, m):
        # pl4m loss
        # painter should not be updated
        for param in self.G.painter.parameters():
            param.requires_grad = False
        # TODO for param in self.D.painter.parameters():
        #     param.requires_grad = False

        fake_flooded = self.G.paint(m, x)

        if self.opts.dis.p.use_local_discriminator:
            fake_d_global = self.D["p"]["global"](fake_flooded)
            fake_d_local = self.D["p"]["local"](fake_flooded * m)

            # Note: discriminator returns [out_1,...,out_num_D] outputs
            # Each out_i is a list [feat1, feat2, ..., pred_i]

            pl4m_loss = self.losses["G"]["p"]["gan"](fake_d_global, True, False)
            pl4m_loss += self.losses["G"]["p"]["gan"](fake_d_local, True, False)
        else:
            real_cat = torch.cat([m, x], axis=1)
            fake_cat = torch.cat([m, fake_flooded], axis=1)
            real_fake_cat = torch.cat([real_cat, fake_cat], dim=0)

            real_fake_d = self.D["p"](real_fake_cat)
            _, fake_d = divide_pred(real_fake_d)

            pl4m_loss = self.losses["G"]["p"]["gan"](fake_d, True, False)

        if "p" in self.opts.tasks:
            for param in self.G.painter.parameters():
                param.requires_grad = True

        return pl4m_loss

    @torch.no_grad()
    def run_evaluation(self, verbose=0):
        print("******************* Running Evaluation ***********************")
        start_time = time()
        self.eval_mode()
        val_logger = None
        nb_of_batches = None
        for i, multi_batch_tuple in enumerate(self.val_loaders):
            # create a dictionnary (domain => batch) from tuple
            # (batch_domain_0, ..., batch_domain_i)
            # and send it to self.device
            nb_of_batches = i + 1
            multi_domain_batch = {
                batch["domain"][0]: self.batch_to_device(batch)
                for batch in multi_batch_tuple
            }
            self.get_G_loss(multi_domain_batch, verbose)

            if val_logger is None:
                val_logger = deepcopy(self.logger.losses.generator)
            else:
                val_logger = sum_dict(val_logger, self.logger.losses.generator)

        val_logger = div_dict(val_logger, nb_of_batches)
        self.logger.losses.generator = val_logger
        self.logger.log_losses(model_to_update="G", mode="val")

        for d in self.opts.domains:
            self.logger.log_comet_images("train", d)
            self.logger.log_comet_images("val", d)

        if "m" in self.opts.tasks and self.has_painter and not self.kitti_pretrain:
            self.logger.log_comet_combined_images("train", "r")
            self.logger.log_comet_combined_images("val", "r")

        if self.exp is not None:
            print()

        if "m" in self.opts.tasks or "s" in self.opts.tasks:
            self.eval_images("val", "r")
            self.eval_images("val", "s")

        if "p" in self.opts.tasks and not self.kitti_pretrain:
            val_fid = compute_val_fid(self)
            if self.exp is not None:
                self.exp.log_metric("val_fid", val_fid, step=self.logger.global_step)
            else:
                print("Validation FID Score", val_fid)

        self.train_mode()
        timing = int(time() - start_time)
        print("****************** Done in {}s *********************".format(timing))

    def eval_images(self, mode, domain):
        if domain == "s" and self.kitti_pretrain:
            domain = "kitti"
        if domain == "rf" or domain not in self.display_images[mode]:
            return

        metric_funcs = {"accuracy": accuracy, "mIOU": mIOU}
        metric_avg_scores = {"m": {}}
        if "s" in self.opts.tasks:
            metric_avg_scores["s"] = {}
        if "d" in self.opts.tasks and domain == "s" and self.opts.gen.d.classify.enable:
            metric_avg_scores["d"] = {}

        for key in metric_funcs:
            for task in metric_avg_scores:
                metric_avg_scores[task][key] = []

        for im_set in self.display_images[mode][domain]:
            x = im_set["data"]["x"].unsqueeze(0).to(self.device)
            z = self.G.encode(x)

            s_pred = d_pred = z_depth = None

            if "d" in metric_avg_scores:
                d_pred, z_depth = self.G.decoders["d"](z)
                d_pred = d_pred.detach().cpu()

                if domain == "s":
                    d = im_set["data"]["d"].unsqueeze(0).detach()

                    for metric in metric_funcs:
                        metric_score = metric_funcs[metric](d_pred, d)
                        metric_avg_scores["d"][metric].append(metric_score)

            if "s" in metric_avg_scores:
                if z_depth is None:
                    if "d" in self.opts.tasks and self.opts.gen.s.depth_feat_fusion:
                        _, z_depth = self.G.decoders["d"](z)
                s_pred = self.G.decoders["s"](z, z_depth).detach().cpu()
                s = im_set["data"]["s"].unsqueeze(0).detach()

                for metric in metric_funcs:
                    metric_score = metric_funcs[metric](s_pred, s)
                    metric_avg_scores["s"][metric].append(metric_score)

            if "m" in self.opts:
                cond = None
                if s_pred is not None and d_pred is not None:
                    cond = self.G.make_m_cond(d_pred, s_pred, x)
                pred_mask = self.G.mask(z=z, cond=cond).detach().cpu()
                pred_mask = (pred_mask > 0.5).to(torch.float32)
                pred_prob = torch.cat([1 - pred_mask, pred_mask], dim=1)

                m = im_set["data"]["m"].unsqueeze(0).detach()

                for metric in metric_funcs:
                    if metric != "mIOU":
                        metric_score = metric_funcs[metric](pred_mask, m)
                    else:
                        metric_score = metric_funcs[metric](pred_prob, m)

                    metric_avg_scores["m"][metric].append(metric_score)

        metric_avg_scores = {
            task: {
                metric: np.mean(values) if values else float("nan")
                for metric, values in met_dict.items()
            }
            for task, met_dict in metric_avg_scores.items()
        }
        metric_avg_scores = {
            task: {
                metric: value if not np.isnan(value) else -1
                for metric, value in met_dict.items()
            }
            for task, met_dict in metric_avg_scores.items()
        }
        if self.exp is not None:
            self.exp.log_metrics(
                flatten_opts(metric_avg_scores),
                prefix=f"metrics_{mode}_{domain}",
                step=self.logger.global_step,
            )
        else:
            print(f"metrics_{mode}_{domain}")
            print(flatten_opts(metric_avg_scores))

        return 0

    def functional_test_mode(self):
        import atexit

        self.opts.output_path = Path("~").expanduser() / "omnigan" / "functional_tests"
        Path(self.opts.output_path).mkdir(parents=True, exist_ok=True)
        with open(Path(self.opts.output_path) / "is_functional.test", "w") as f:
            f.write("trainer functional test - delete this dir")

        if self.exp is not None:
            self.exp.log_parameter("is_functional_test", True)
        atexit.register(self.del_output_path)

    def del_output_path(self, force=False):
        import shutil

        if not Path(self.opts.output_path).exists():
            return

        if (Path(self.opts.output_path) / "is_functional.test").exists() or force:
            shutil.rmtree(self.opts.output_path)

    def compute_fire(self, x, seg_preds=None, z=None, z_depth=None):
        """
        Transforms input tensor given wildfires event
        Args:
            x (torch.Tensor): Input tensor
                seg_preds (torch.Tensor): Semantic segmentation
                predictions for input tensor
            z (torch.Tensor): Latent vector of encoded "x".
                Can be None if seg_preds is given.
        Returns:
            torch.Tensor: Wildfire version of input tensor
        """

        if seg_preds is None:
            if z is None:
                z = self.G.encode(x)
            seg_preds = self.G.decoders["s"](z, z_depth)
        fire_color = (
            self.opts.events.fire.color.r,
            self.opts.events.fire.color.g,
            self.opts.events.fire.color.b,
        )
        blur_radius = self.opts.events.fire.blur_radius
        if x.shape[0] > 0:
            return torch.cat(
                [
                    add_fire(
                        x[i].unsqueeze(0),
                        seg_preds[i].unsqueeze(0),
                        fire_color,
                        blur_radius,
                    )
                    for i in range(x.shape[0])
                ]
            )

        return add_fire(x, seg_preds, fire_color, blur_radius)

    def compute_flood(self, x, z=None, m=None, s=None, cloudy=None, bin_value=-1):
        """
        Applies a flood (mask + paint) to an input image, with optionally
        pre-computed masker z or mask

        Args:
            x (torch.Tensor): B x C x H x W -1:1 input image
            z (torch.Tensor, optional): B x C x H x W Masker latent vector.
                Defaults to None.
            m (torch.Tensor, optional): B x 1 x H x W Mask. Defaults to None.
            bin_value (float, optional): Mask binarization value.
                Set to -1 to use smooth masks (no binarization)

        Returns:
            torch.Tensor: B x 3 x H x W -1:1 flooded image
        """

        if m is None:
            if z is None:
                z = self.G.encode(x)
            m = self.G.mask(z=z)

        if bin_value >= 0:
            m = (m > bin_value).to(m.dtype)

        if cloudy:
            assert s is not None
            return self.G.paint_cloudy(m, x, s)

        return self.G.paint(m, x)

    def compute_smog(self, x, z=None, d=None, s=None, use_sky_seg=False):
        # implementation from the paper:
        # HazeRD: An outdoor scene dataset and benchmark for single image dehazing
        sky_mask = None
        if d is None or (use_sky_seg and s is None):
            if z is None:
                z = self.G.encode(x)
            if d is None:
                d, _ = self.G.decoders["d"](z)
            if use_sky_seg and s is None:
                if "s" not in self.opts.tasks:
                    raise ValueError(
                        "Cannot have "
                        + "(use_sky_seg is True and s is None and 's' not in tasks)"
                    )
                s = self.G.decoders["s"](z)
                # TODO: s to sky mask
                # TODO: interpolate to d's size

        params = self.opts.events.smog

        airlight = params.airlight * torch.ones(3)
        airlight = airlight.view(1, -1, 1, 1).to(self.device)

        irradiance = srgb2lrgb(x)

        beta = torch.tensor([params.beta / params.vr] * 3)
        beta = beta.view(1, -1, 1, 1).to(self.device)

        d = normalize(d, mini=0.3, maxi=1.0)
        d = 1.0 / d
        d = normalize(d, mini=0.1, maxi=1)

        if sky_mask is not None:
            d[sky_mask] = 1

        d = torch.nn.functional.interpolate(
            d, size=x.shape[-2:], mode="bilinear", align_corners=True
        )

        d = d.repeat(1, 3, 1, 1)

        transmission = torch.exp(d * -beta)

        smogged = transmission * irradiance + (1 - transmission) * airlight

        return lrgb2srgb(smogged)<|MERGE_RESOLUTION|>--- conflicted
+++ resolved
@@ -1170,23 +1170,6 @@
             # --------------------
             else:
                 z = self.G.encode(x)
-<<<<<<< HEAD
-                s_pred = None
-
-                if "s" in batch["data"]:
-
-                    step_loss, s_pred = self.masker_s_loss(x, z, None, domain, for_="D")
-                    step_loss *= self.opts.train.lambdas.advent.adv_main
-                    disc_loss["s"]["Advent"] += step_loss
-
-                if "m" in batch["data"]:
-
-                    cond = None
-                    if self.opts.gen.m.use_spade:
-                        assert s_pred is not None
-                        with torch.no_grad():
-                            d_pred = self.G.decoders["d"](z)
-=======
                 s_pred = d_pred = cond = depth_preds = None
 
                 if "s" in batch["data"]:
@@ -1203,7 +1186,6 @@
                     if self.opts.gen.m.use_spade:
                         if d_pred is None:
                             d_pred, _ = self.G.decoders["d"](z)
->>>>>>> 63855781
                         cond = self.G.make_m_cond(d_pred, s_pred, x)
 
                     step_loss, _ = self.masker_m_loss(
