"""Main component: the trainer handles everything:
    * initializations
    * training
    * saving
"""
import os
from copy import deepcopy
from pathlib import Path
from time import time

import torch
import torchvision.utils as vutils
from addict import Dict
from comet_ml import Experiment

from omnigan.classifier import OmniClassifier, get_classifier
from omnigan.data import get_all_loaders, decode_segmap_unity_labels
from omnigan.discriminator import OmniDiscriminator, get_dis
from omnigan.generator import OmniGenerator, get_gen
from omnigan.losses import get_losses
from omnigan.optim import get_optimizer
from omnigan.tutils import (
    domains_to_class_tensor,
    fake_domains_to_class_tensor,
    get_num_params,
    shuffle_batch_tuple,
    vgg_preprocess,
    norm_tensor,
)
from omnigan.utils import div_dict, flatten_opts, sum_dict, merge
from omnigan.eval_metrics import iou, accuracy


class Trainer:
    """Main trainer class
    """

    def __init__(self, opts, comet_exp=None, verbose=0):
        """Trainer class to gather various model training procedures
        such as training evaluating saving and logging

        init:
        * creates an addict.Dict logger
        * creates logger.exp as a comet_exp experiment if `comet` arg is True
        * sets the device (1 GPU or CPU)

        Args:
            opts (addict.Dict): options to configure the trainer, the data, the models
            comet (bool, optional): whether to log the trainer with comet.ml.
                                    Defaults to False.
            verbose (int, optional): printing level to debug. Defaults to 0.
        """
        super().__init__()

        self.opts = opts
        self.verbose = verbose
        self.logger = Dict()
        self.logger.lr.g = opts.gen.opt.lr
        self.logger.lr.d = opts.dis.opt.lr
        self.logger.epoch = 0
        self.loaders = None
        self.losses = None

        self.is_setup = False

        self.device = torch.device("cuda:0" if torch.cuda.is_available() else "cpu")

        self.exp = None
        if isinstance(comet_exp, Experiment):
            self.exp = comet_exp
        self.domain_labels = {"s": 0, "r": 1}

    def log_losses(self, model_to_update="G", mode="train"):
        """Logs metrics on comet.ml

        Args:
            model_to_update (str, optional): One of "G", "D" or "C". Defaults to "G".
        """
        loss_names = {"G": "generator", "D": "discriminator", "C": "classifier"}

        if self.opts.train.log_level < 1:
            return

        if self.exp is None:
            return

        assert model_to_update in {
            "G",
            "D",
            "C",
        }, "unknown model to log losses {}".format(model_to_update)

        loss_to_update = self.logger.losses[loss_names[model_to_update]]

        losses = loss_to_update.copy()

        if self.opts.train.log_level == 1:
            # Only log aggregated losses: delete other keys in losses
            for k in loss_to_update:
                if k not in {"masker", "total_loss", "painter"}:
                    del losses[k]
        # convert losses into a single-level dictionnary

        losses = flatten_opts(losses)
        self.exp.log_metrics(
            losses, prefix=f"{model_to_update}_{mode}", step=self.logger.global_step
        )

    def batch_to_device(self, b):
        """sends the data in b to self.device

        Args:
            b (dict): the batch dictionnay

        Returns:
            dict: the batch dictionnary with its "data" field sent to self.device
        """
        for task, tensor in b["data"].items():
            b["data"][task] = tensor.to(self.device)
        return b

    def compute_latent_shape(self):
        """Compute the latent shape, i.e. the Encoder's output shape,
        from a batch.

        Raises:
            ValueError: If no loader, the latent_shape cannot be inferred

        Returns:
            tuple: (c, h, w)
        """
        b = None
        for mode in self.loaders:
            for domain in self.loaders[mode]:
                b = Dict(next(iter(self.loaders[mode][domain])))
                break
        if b is None:
            raise ValueError("No batch found to compute_latent_shape")
        b = self.batch_to_device(b)
        z = self.G.encode(b.data.x)
        return z.shape[1:]

    def compute_input_shape(self):
        """Compute the latent shape, i.e. the Encoder's output shape,
        from a batch.

        Raises:
            ValueError: If no loader, the latent_shape cannot be inferred

        Returns:
            tuple: (c, h, w)
        """
        b = None
        for mode in self.loaders:
            for domain in self.loaders[mode]:
                b = Dict(next(iter(self.loaders[mode][domain])))
                break
        if b is None:
            raise ValueError("No batch found to compute_latent_shape")
        b = self.batch_to_device(b)
        return b.data.x.shape[1:]

    def print_num_parameters(self):
        print("---------------------------")
        if self.G.encoder is not None:
            print("num params encoder: ", get_num_params(self.G.encoder))
        for d in self.G.decoders.keys():
            print(
                "num params decoder {}: {}".format(
                    d, get_num_params(self.G.decoders[d])
                )
            )
        for d in self.D.keys():
            print("num params discrim {}: {}".format(d, get_num_params(self.D[d])))
        print("num params painter: ", get_num_params(self.G.painter))
        if self.C is not None:
            print("num params classif: ", get_num_params(self.C))
        print("---------------------------")

    def setup(self):
        """Prepare the trainer before it can be used to train the models:
            * initialize G and D
            * compute latent space dims and create classifier accordingly
            * creates 3 optimizers
        """
        self.logger.global_step = 0
        start_time = time()
        self.logger.time.start_time = start_time

        self.loaders = get_all_loaders(self.opts)

        self.G: OmniGenerator = get_gen(self.opts, verbose=self.verbose).to(self.device)
        if self.G.encoder is not None:
            self.latent_shape = self.compute_latent_shape()
        self.input_shape = self.compute_input_shape()
        self.painter_z_h = self.input_shape[-2] // (2 ** self.opts.gen.p.spade_n_up)
        self.painter_z_w = self.input_shape[-1] // (2 ** self.opts.gen.p.spade_n_up)
        self.D: OmniDiscriminator = get_dis(self.opts, verbose=self.verbose).to(
            self.device
        )
        self.C: OmniClassifier = None
        if self.G.encoder is not None and self.opts.train.latent_domain_adaptation:
            self.C = get_classifier(
                self.opts, self.latent_shape, verbose=self.verbose
            ).to(self.device)
        self.print_num_parameters()

        self.g_opt, self.g_scheduler = get_optimizer(self.G, self.opts.gen.opt)

        if get_num_params(self.D) > 0:
            self.d_opt, self.d_scheduler = get_optimizer(self.D, self.opts.dis.opt)
        else:
            self.d_opt, self.d_scheduler = None, None

        if self.C is not None:
            self.c_opt, self.c_scheduler = get_optimizer(
                self.C, self.opts.classifier.opt
            )
        else:
            self.c_opt, self.c_scheduler = None, None

        if self.opts.train.resume:
            self.resume()

        self.losses = get_losses(self.opts, self.verbose, device=self.device)

        if self.verbose > 0:
            for mode, mode_dict in self.loaders.items():
                for domain, domain_loader in mode_dict.items():
                    print(
                        "Loader {} {} : {}".format(
                            mode, domain, len(domain_loader.dataset)
                        )
                    )

        # Create display images:
        print("Creating display images...", end="", flush=True)

        if type(self.opts.comet.display_size) == int:
            display_indices = range(self.opts.comet.display_size)
        else:
            display_indices = self.opts.comet.display_size

        self.display_images = {}
        for mode, mode_dict in self.loaders.items():
            self.display_images[mode] = {}
            for domain, domain_loader in mode_dict.items():

                self.display_images[mode][domain] = [
                    Dict(self.loaders[mode][domain].dataset[i])
                    for i in display_indices
                    if i < len(self.loaders[mode][domain].dataset)
                ]

        self.is_setup = True

    def g_opt_step(self):
        """Run an optimizing step ; if using ExtraAdam, there needs to be an extrapolation
        step every other step
        """
        if "extra" in self.opts.gen.opt.optimizer.lower() and (
            self.logger.global_step % 2 == 0
        ):
            self.g_opt.extrapolation()
        else:
            self.g_opt.step()

    def d_opt_step(self):
        """Run an optimizing step ; if using ExtraAdam, there needs to be an extrapolation
        step every other step
        """
        if "extra" in self.opts.dis.opt.optimizer.lower() and (
            self.logger.global_step % 2 == 0
        ):
            self.d_opt.extrapolation()
        else:
            self.d_opt.step()

    def c_opt_step(self):
        """Run an optimizing step ; if using ExtraAdam, there needs to be an extrapolation
        step every other step
        """
        if "extra" in self.opts.classifier.opt.optimizer.lower() and (
            self.logger.global_step % 2 == 0
        ):
            self.c_opt.extrapolation()
        else:
            self.c_opt.step()

    @property
    def train_loaders(self):
        """Get a zip of all training loaders

        Returns:
            generator: zip generator yielding tuples:
                (batch_rf, batch_rn, batch_sf, batch_sn)
        """
        return zip(*list(self.loaders["train"].values()))

    def update_learning_rates(self):
        if self.g_scheduler is not None:
            self.g_scheduler.step()
        if self.d_scheduler is not None:
            self.d_scheduler.step()
        if self.c_scheduler is not None:
            self.c_scheduler.step()

    @property
    def val_loaders(self):
        """Get a zip of all validation loaders

        Returns:
            generator: zip generator yielding tuples:
                (batch_rf, batch_rn, batch_sf, batch_sn)
        """
        return zip(*list(self.loaders["val"].values()))

    def run_epoch(self):
        """Runs an epoch:
        * checks trainer is setup
        * gets a tuple of batches per domain
        * sends batches to device
        * updates sequentially G, D, C
        """
        assert self.is_setup

        for i, multi_batch_tuple in enumerate(self.train_loaders):
            # create a dictionnay (domain => batch) from tuple
            # (batch_domain_0, ..., batch_domain_i)
            # and send it to self.device
            print(
                "\rEpoch {} batch {} step {}".format(
                    self.logger.epoch, i, self.logger.global_step
                )
            )

            step_start_time = time()
            multi_batch_tuple = shuffle_batch_tuple(multi_batch_tuple)

            # The `[0]` is because the domain is contained in a list
            # i.e. domain "r" is ["r"]
            multi_domain_batch = {
                batch["domain"][0]: self.batch_to_device(batch)
                for batch in multi_batch_tuple
            }
            if self.d_opt is not None:
                # freeze params of the discriminator
                for param in self.D.parameters():
                    param.requires_grad = False

            # ------------------------------
            # -----  Update Generator  -----
            # ------------------------------
            self.update_g(multi_domain_batch)

            # ----------------------------------
            # -----  Update Discriminator  -----
            # ----------------------------------
            if self.d_opt is not None:
                # unfreeze params of advent discriminator
                for param in self.D.parameters():
                    param.requires_grad = True

                self.update_d(multi_domain_batch)

            # -------------------------------
            # -----  Update Classifier  -----
            # -------------------------------
            if self.opts.train.latent_domain_adaptation and self.C is not None:
                self.update_c(multi_domain_batch)

            # -----------------
            # -----  Log  -----
            # -----------------
            self.logger.global_step += 1
            step_time = time() - step_start_time
            self.log_step_time(step_time)

        for d in self.opts.domains:
            self.log_comet_images("train", d)

        if "m" in self.opts.tasks and "p" in self.opts.tasks:
            self.log_comet_combined_images("train", "r")

        self.update_learning_rates()

    def log_step_time(self, step_time):
        """Logs step-time on comet.ml

        Args:
            step_time (float): step-time in seconds
        """
        if self.exp:
            self.exp.log_metric("Step-time", step_time, step=self.logger.global_step)

    def log_comet_images(self, mode, domain):
        save_images = {}
        if domain != "rf":
            for im_set in self.display_images[mode][domain]:
                x = im_set["data"]["x"].unsqueeze(0).to(self.device)
                self.z = self.G.encode(x)

                for update_task, update_target in im_set["data"].items():
                    target = im_set["data"][update_task].unsqueeze(0).to(self.device)
                    task_saves = []

                    if update_task != "x":
                        if update_task not in save_images:
                            save_images[update_task] = []
                        prediction = self.G.decoders[update_task](self.z)
                        if update_task in {"s"}:
                            if domain in {"s"}:
                                target = (
                                    decode_segmap_unity_labels(target, domain, True)
                                    .float()
                                    .to(self.device)
                                )
                            prediction = (
                                decode_segmap_unity_labels(prediction, domain, False)
                                .float()
                                .to(self.device)
                            )
                            task_saves.append(target)
                        if update_task in {"m"}:
                            prediction = prediction.repeat(1, 3, 1, 1)
                            task_saves.append(x * (1.0 - prediction))
                            task_saves.append(x * (1.0 - target.repeat(1, 3, 1, 1)))

                        if update_task in {"d"}:
                            # prediction is a log depth tensor
                            target = (norm_tensor(target)) * 255
                            prediction = (norm_tensor(prediction)) * 255
                            prediction = prediction.repeat(1, 3, 1, 1)
                            task_saves.append(target.repeat(1, 3, 1, 1))
                        task_saves.append(prediction)
                        # ! This assumes the output is some kind of image
                        save_images[update_task].append(x)
                        for im in task_saves:
                            save_images[update_task].append(im)

            for task in save_images.keys():
                print(task)
                # Write images:
                self.write_images(
                    image_outputs=save_images[task],
                    mode=mode,
                    domain=domain,
                    task=task,
                    im_per_row=self.opts.comet.im_per_row.get(task, 4),
                    comet_exp=self.exp,
                )
        else:
            image_outputs = []
            for im_set in self.display_images[mode][domain]:
                x = im_set["data"]["x"].unsqueeze(0).to(self.device)
                m = im_set["data"]["m"].unsqueeze(0).to(self.device)

                z = self.sample_z(x.shape[0])
                prediction = self.G.painter(z, x * (1.0 - m))
                image_outputs.append(x * (1.0 - m))
                image_outputs.append(prediction)
                image_outputs.append(x)
                image_outputs.append(prediction * m)
            # Write images
            self.write_images(
                image_outputs=image_outputs,
                mode=mode,
                domain=domain,
                task="painter",
                im_per_row=self.opts.comet.im_per_row.get("p", 4),
                comet_exp=self.exp,
            )

        return 0

    def log_comet_combined_images(self, mode, domain):

        image_outputs = []
        for im_set in self.display_images[mode][domain]:
            x = im_set["data"]["x"].unsqueeze(0).to(self.device)
            # m = im_set["data"]["m"].unsqueeze(0).to(self.device)

            z = self.sample_z(x.shape[0])
            m = self.G.decoders["m"](self.G.encode(x))

            prediction = self.G.painter(z, x * (1.0 - m))
            image_outputs.append(x * (1.0 - m))
            image_outputs.append(prediction)
            image_outputs.append(x)
            image_outputs.append(prediction * m)
        # Write images
        self.write_images(
            image_outputs=image_outputs,
            mode=mode,
            domain=domain,
            task="combined",
            im_per_row=self.opts.comet.im_per_row.get("p", 4),
            comet_exp=self.exp,
        )

        return 0

    def write_images(
        self, image_outputs, mode, domain, task, im_per_row=3, comet_exp=None
    ):
        """Save output image
        Arguments:
            image_outputs {Tensor list} -- list of output images
            im_per_row {int} -- number of images to be displayed (per row)
            file_name {str} -- name of the file where to save the images
        """
        curr_iter = self.logger.global_step
        image_outputs = torch.stack(image_outputs).squeeze()
        image_grid = vutils.make_grid(
            image_outputs, nrow=im_per_row, normalize=True, scale_each=True
        )
        image_grid = image_grid.permute(1, 2, 0).cpu().detach().numpy()

        if comet_exp is not None:
            comet_exp.log_image(
                image_grid,
                name=f"{mode}_{domain}_{task}_{str(curr_iter)}",
                step=curr_iter,
            )

    def train(self):
        """For each epoch:
        * train
        * eval
        * save
        """
        assert self.is_setup

        for self.logger.epoch in range(
            self.logger.epoch, self.logger.epoch + self.opts.train.epochs
        ):
            self.run_epoch()
            self.infer(verbose=1)
            if (
                self.logger.epoch != 0
                and self.logger.epoch % self.opts.train.save_n_epochs == 0
            ):
                self.save()

    def get_g_loss(self, multi_domain_batch, verbose=0):
        m_loss = p_loss = None

        # For now, always compute "representation loss"
        g_loss = 0

        if "m" in self.opts.tasks:
            m_loss = self.get_masker_loss(multi_domain_batch)
            self.logger.losses.generator.masker = m_loss.item()
            g_loss += m_loss

        if "p" in self.opts.tasks:
            p_loss = self.get_painter_loss(multi_domain_batch)
            self.logger.losses.generator.painter = p_loss.item()
            g_loss += p_loss

        if "m" in self.opts.tasks and "p" in self.opts.tasks:
            mp_loss = self.get_combined_loss(multi_domain_batch)
            g_loss += mp_loss

        assert g_loss != 0 and not isinstance(g_loss, int), "No update in get_g_loss!"

        self.logger.losses.generator.total_loss = g_loss.item()

        return g_loss

    def update_g(self, multi_domain_batch, verbose=0):
        """Perform an update on g from multi_domain_batch which is a dictionary
        domain => batch

        * compute loss
            * if using Sam Lavoie's representational_training:
                * compute either representation_loss or translation_loss
                  depending on the current step vs opts.train.representation_steps
            * otherwise compute both
        * loss.backward()
        * g_opt_step()
            * g_opt.step() or .extrapolation() depending on self.logger.global_step
        * logs losses on comet.ml with self.log_losses(model_to_update="G")

        Args:
            multi_domain_batch (dict): dictionnary of domain batches
        """
        self.g_opt.zero_grad()
        g_loss = self.get_g_loss(multi_domain_batch, verbose)
        g_loss.backward()
        self.g_opt_step()
        self.log_losses(model_to_update="G", mode="train")

    def get_masker_loss(self, multi_domain_batch):  # TODO update docstrings
        """Only update the representation part of the model, meaning everything
        but the translation part

        * for each batch in available domains:
            * compute latent classifier loss with fake labels(1)
            * compute task-specific losses (2)
            * compute the adaptation and translation decoders' auto-encoding losses (3)
            * compute the adaptation decoder's translation losses (GAN and Cycle) (4)

        Args:
            multi_domain_batch (dict): dictionnary mapping domain names to batches from
            the trainer's loaders

        Returns:
            torch.Tensor: scalar loss tensor, weighted according to opts.train.lambdas
        """
        step_loss = 0
        lambdas = self.opts.train.lambdas
        one_hot = self.opts.classifier.loss != "cross_entropy"
        for batch_domain, batch in multi_domain_batch.items():
            # We don't care about the flooded domain here
            if batch_domain == "rf":
                continue

            x = batch["data"]["x"]
            self.z = self.G.encode(x)
            # ---------------------------------
            # -----  classifier loss (1)  -----
            # ---------------------------------
            if self.opts.train.latent_domain_adaptation:
                output_classifier = self.C(self.z)

                # Cross entropy loss (with sigmoid) with fake labels to fool C
                update_loss = self.losses["G"]["classifier"](
                    output_classifier,
                    fake_domains_to_class_tensor(batch["domain"], one_hot),
                )

                step_loss += lambdas.G.classifier * update_loss
                self.logger.losses.generator.classifier[
                    batch_domain
                ] = update_loss.item()

            # -------------------------------------------------
            # -----  task-specific regression losses (2)  -----
            # -------------------------------------------------
            for update_task, update_target in batch["data"].items():
                if update_task not in {"m", "p", "x", "s"}:
                    prediction = self.G.decoders[update_task](self.z)
                    update_loss = self.losses["G"]["tasks"][update_task](
                        prediction, update_target
                    )

                    step_loss += lambdas.G[update_task] * update_loss
                    self.logger.losses.generator.task_loss[update_task][
                        batch_domain
                    ] = update_loss.item()
                elif update_task == "s":
                    prediction = self.G.decoders[update_task](self.z)
                    # Supervised segmentation loss
                    if batch_domain == "s":
                        update_loss = (
                            self.losses["G"]["tasks"][update_task]["crossent"](
                                prediction, update_target.squeeze(1)
                            )
                            * lambdas.G[update_task]
                        )
                        step_loss += update_loss

                        self.logger.losses.generator.task_loss[update_task]["crossent"][
                            batch_domain
                        ] = update_loss.item()
                    else:
                        # Entropy minimisation loss
                        if self.opts.gen.s.use_minient:
                            # Direct entropy minimisation
                            update_loss = self.losses["G"]["tasks"][update_task][
                                "minient"
                            ](prediction)
                            step_loss += update_loss

                            self.logger.losses.generator.task_loss[update_task][
                                "minient"
                            ][batch_domain] = update_loss.item()

                        # Fool ADVENT discriminator
                        if self.opts.gen.s.use_advent:
                            update_loss = self.losses["G"]["tasks"][update_task][
                                "advent"
                            ](
                                prediction,
                                self.domain_labels["s"],
                                self.D["s"]["Advent"],
                            )
                            step_loss += update_loss
                            self.logger.losses.generator.task_loss[update_task][
                                "advent"
                            ][batch_domain] = update_loss.item()
                elif update_task == "m":
                    # ? output features classifier
                    prediction = self.G.decoders[update_task](self.z)
                    # Main loss first:

                    update_loss = (
                        self.losses["G"]["tasks"][update_task]["main"](
                            prediction, update_target
                        )
                        * lambdas.G[update_task]["main"]
                    )
                    step_loss += update_loss

                    self.logger.losses.generator.task_loss[update_task]["main"][
                        batch_domain
                    ] = update_loss.item()

                    # Then TV loss
                    update_loss = self.losses["G"]["tasks"][update_task]["tv"](
                        prediction
                    )
                    step_loss += update_loss

                    self.logger.losses.generator.task_loss[update_task]["tv"][
                        batch_domain
                    ] = update_loss.item()
                    if self.opts.gen.m.use_advent:
                        # Then Advent loss
                        if batch_domain == "r":
                            pred_prime = 1 - prediction
                            prob = torch.cat([prediction, pred_prime], dim=1)

                            update_loss = self.losses["G"]["tasks"][update_task][
                                "advent"
                            ](
                                prob.to(self.device),
                                self.domain_labels["s"],
                                self.D["m"]["Advent"],
                            )
                            step_loss += update_loss

                            self.logger.losses.generator.task_loss[update_task][
                                "advent"
                            ][batch_domain] = update_loss.item()
        return step_loss

    def sample_z(self, batch_size):
        return (
            torch.empty(
                batch_size,
                self.opts.gen.p.latent_dim,
                self.painter_z_h,
                self.painter_z_w,
            )
            .normal_(mean=0, std=1.0)
            .to(self.device)
        )

    def get_painter_loss(self, multi_domain_batch):
        """Computes the translation loss when flooding/deflooding images

        Args:
            multi_domain_batch (dict): dictionnary mapping domain names to batches from
            the trainer's loaders

        Returns:
            torch.Tensor: scalar loss tensor, weighted according to opts.train.lambdas
        """
        step_loss = 0
        self.g_opt.zero_grad()
        lambdas = self.opts.train.lambdas

        for batch_domain, batch in multi_domain_batch.items():
            # We don't care about the flooded domain here
            if batch_domain != "rf":
                continue

            x = batch["data"]["x"]
            m = batch["data"]["m"]  # ! different mask: hides water to be reconstructed
            z = self.sample_z(x.shape[0])
            masked_x = x * (1.0 - m)

            fake_flooded = self.G.painter(z, masked_x)

            update_loss = (
                self.losses["G"]["p"]["vgg"](
                    vgg_preprocess(fake_flooded), vgg_preprocess(x)
                )
                * lambdas.G["p"]["vgg"]
            )

            self.logger.losses.generator.p.vgg = (
                update_loss.item() * lambdas.G["p"]["vgg"]
            )
            step_loss += update_loss

            update_loss = self.losses["G"]["p"]["tv"](fake_flooded * m)
            self.logger.losses.generator.p.tv = update_loss.item()
            step_loss += update_loss

            update_loss = (
                self.losses["G"]["p"]["context"](fake_flooded, x, m)
                * lambdas.G["p"]["context"]
            )

            self.logger.losses.generator.p.context = update_loss.item()
            step_loss += update_loss

            # GAN Losses
            fake_d_global = self.D["p"]["global"](fake_flooded)
            fake_d_local = self.D["p"]["local"](fake_flooded * m)

            real_d_global = self.D["p"]["global"](x)

            # Note: discriminator returns [out_1,...,out_num_D] outputs
            # Each out_i is a list [feat1, feat2, ..., pred_i]

            self.logger.losses.generator.p.gan = 0

            num_D = len(fake_d_global)
            for i in range(num_D):
                # Take last element for GAN loss on discrim prediction
                update_loss = (
                    (
                        self.losses["G"]["p"]["gan"](fake_d_global[i][-1], True)
                        + self.losses["G"]["p"]["gan"](fake_d_local[i][-1], True)
                    )
                    * lambdas.G["p"]["gan"]
                    / num_D
                )

                self.logger.losses.generator.p.gan += update_loss.item()

            step_loss += update_loss

            # Feature matching loss (only on global discriminator)
            # Order must be real, fake
            if self.opts.dis.p.get_intermediate_features:
                update_loss = (
                    self.losses["G"]["p"]["featmatch"](real_d_global, fake_d_global)
                    * lambdas.G["p"]["featmatch"]
                )

                if isinstance(update_loss, float):
                    self.logger.losses.generator.p.featmatch = update_loss
                else:
                    self.logger.losses.generator.p.featmatch = update_loss.item()

                step_loss += update_loss

        return step_loss

    def get_combined_loss(self, multi_domain_batch):  # TODO update docstrings
        """Only update the representation part of the model, meaning everything
        but the translation part

        * for each batch in available domains:
            * compute latent classifier loss with fake labels(1)
            * compute task-specific losses (2)
            * compute the adaptation and translation decoders' auto-encoding losses (3)
            * compute the adaptation decoder's translation losses (GAN and Cycle) (4)

        Args:
            multi_domain_batch (dict): dictionnary mapping domain names to batches from
            the trainer's loaders

        Returns:
            torch.Tensor: scalar loss tensor, weighted according to opts.train.lambdas
        """
        step_loss = 0
        lambdas = self.opts.train.lambdas
        for batch_domain, batch in multi_domain_batch.items():
            # We don't care about the flooded domain here
            if batch_domain == "rf" or batch_domain == "s":
                continue

            x = batch["data"]["x"]
            self.z = self.G.encode(x)

            update_task = "m"
            # Get mask from masker
            m = self.G.decoders[update_task](self.z)

            z = self.sample_z(x.shape[0])
            masked_x = x * (1.0 - m)

            fake_flooded = self.G.painter(z, masked_x)
            # GAN Losses
            fake_d_global = self.D["p"]["global"](fake_flooded)

            # Note: discriminator returns [out_1,...,out_num_D] outputs
            # Each out_i is a list [feat1, feat2, ..., pred_i]

            self.logger.losses.generator.p.endtoend = 0

            num_D = len(fake_d_global)
            for i in range(num_D):
                # Take last element for GAN loss on discrim prediction
                update_loss = (
                    (self.losses["G"]["p"]["gan"](fake_d_global[i][-1], True))
                    * lambdas.G["p"]["gan"]
                    / num_D
                )

                self.logger.losses.generator.p.endtoend += update_loss.item()

        return step_loss

    def update_d(self, multi_domain_batch, verbose=0):
        # ? split representational as in update_g
        # ? repr: domain-adaptation traduction
        self.d_opt.zero_grad()
        d_loss = self.get_d_loss(multi_domain_batch, verbose)

        d_loss.backward()
        self.d_opt_step()

        self.logger.losses.discriminator.total_loss = d_loss.item()
        self.log_losses(model_to_update="D", mode="train")

    def get_d_loss(self, multi_domain_batch, verbose=0):
        """Compute the discriminators' losses:

        * for each domain-specific batch:
        * encode the image
        * get the conditioning tensor if using spade
        * source domain is the data's domain, sequentially r|s then f|n
        * get the target domain accordingly
        * compute the translated image from the data
        * compute the source domain discriminator's loss on the data
        * compute the target domain discriminator's loss on the translated image

        # ? In this setting, each D[decoder][domain] is updated twice towards
        # real or fake data

        See readme's update d section for details

        Args:
            multi_domain_batch ([type]): [description]

        Returns:
            [type]: [description]
        """

<<<<<<< HEAD
        disc_loss = {
            "m": {"Advent": 0},
            "s": {"Advent": 0},
            "p": {"global": 0, "local": 0},
        }
=======
        disc_loss = {"m": {"Advent": 0}, "p": {"global": 0, "local": 0}}
>>>>>>> a5aad2d7

        for batch_domain, batch in multi_domain_batch.items():
            x = batch["data"]["x"]
            m = batch["data"]["m"]

            if batch_domain == "rf":
                # sample vector
                z_paint = self.sample_z(x.shape[0])
                fake = self.G.painter(z_paint, x * (1.0 - m))
                fake_d_global = self.D["p"]["global"](fake)
                real_d_global = self.D["p"]["global"](x)
                fake_d_local = self.D["p"]["local"](fake * m)
                real_d_local = self.D["p"]["local"](x * m)

                # Note: discriminator returns [out_1,...,out_num_D] outputs
                # Each out_i is a list [feat1, feat2, ..., pred_i]

                num_D = len(fake_d_global)
                for i in range(num_D):
                    # Take last element for GAN loss on discrim prediction

                    global_loss = self.losses["D"]["default"](
                        fake_d_global[i][-1], False
                    ) + self.losses["D"]["default"](real_d_global[i][-1], True)

                    local_loss = self.losses["D"]["default"](
                        fake_d_local[i][-1], False
                    ) + self.losses["D"]["default"](real_d_local[i][-1], True)

                    disc_loss["p"]["global"] += global_loss / num_D
                    disc_loss["p"]["local"] += local_loss / num_D

            else:
                z = self.G.encode(x)
                if "m" in self.opts.tasks:
                    if self.opts.gen.m.use_advent:
                        if verbose > 0:
                            print("Now training the ADVENT discriminator!")
                        fake_mask = self.G.decoders["m"](z)
                        fake_complementary_mask = 1 - fake_mask
                        prob = torch.cat([fake_mask, fake_complementary_mask], dim=1)
                        prob = prob.detach()

                        loss_main = self.losses["D"]["advent"](
                            prob.to(self.device),
                            self.domain_labels[batch_domain],
                            self.D["m"]["Advent"],
                        )

                        disc_loss["m"]["Advent"] += (
                            self.opts.train.lambdas.advent.adv_main * loss_main
                        )
                if "s" in self.opts.tasks:
                    if self.opts.gen.s.use_advent:
                        preds = self.G.decoders["s"](z)
                        preds = preds.detach()

                        loss_main = self.losses["D"]["advent"](
                            preds.to(self.device),
                            self.domain_labels[batch_domain],
                            self.D["s"]["Advent"],
                        )

                        disc_loss["s"]["Advent"] += (
                            self.opts.train.lambdas.advent.adv_main * loss_main
                        )

        self.logger.losses.discriminator.update(
            {
                dom: {
                    k: v.item() if isinstance(v, torch.Tensor) else v
                    for k, v in d.items()
                }
                for dom, d in disc_loss.items()
            }
        )

        loss = sum(v for d in disc_loss.values() for k, v in d.items())
        return loss

    def update_c(self, multi_domain_batch):
        """
        Update the classifier using normal labels

        Args:
            multi_domain_batch (dict): dictionnary mapping domain names to batches from
                the trainer's loaders

        """
        self.c_opt.zero_grad()
        c_loss = self.get_classifier_loss(multi_domain_batch)
        # ? Log policy
        self.logger.losses.classifier = c_loss.item()
        c_loss.backward()
        self.c_opt_step()

    def get_classifier_loss(self, multi_domain_batch):
        """Compute the loss of the domain classifier with real labels

        Args:
            multi_domain_batch (dict): dictionnary mapping domain names to batches from
            the trainer's loaders

        Returns:
            torch.Tensor: scalar loss tensor, weighted according to opts.train.lambdas.C
        """
        loss = 0
        lambdas = self.opts.train.lambdas
        one_hot = self.opts.classifier.loss != "cross_entropy"
        for batch_domain, batch in multi_domain_batch.items():
            # We don't care about the flooded domain here
            if batch_domain == "rf":
                continue
            self.z = self.G.encode(batch["data"]["x"])
            # Forward through classifier, output classifier = (batch_size, 4)
            output_classifier = self.C(self.z)
            # Cross entropy loss (with sigmoid)
            update_loss = self.losses["C"](
                output_classifier,
                domains_to_class_tensor(batch["domain"], one_hot).to(self.device),
            )
            loss += update_loss

        return lambdas.C * loss

    def infer(self, num_threads=5, verbose=0):
        print("*******************INFERRING***********************")
        val_logger = None
        for i, multi_batch_tuple in enumerate(self.val_loaders):
            # create a dictionnary (domain => batch) from tuple
            # (batch_domain_0, ..., batch_domain_i)
            # and send it to self.device
            multi_domain_batch = {
                batch["domain"][0]: self.batch_to_device(batch)
                for batch in multi_batch_tuple
            }
            self.get_g_loss(multi_domain_batch, verbose)

            if val_logger is None:
                val_logger = deepcopy(self.logger.losses.generator)
            else:
                val_logger = sum_dict(val_logger, self.logger.losses.generator)

        val_logger = div_dict(val_logger, i + 1)
        self.logger.losses.generator = val_logger
        self.log_losses(model_to_update="G", mode="val")

        for d in self.opts.domains:
            self.log_comet_images("val", d)

        if "m" in self.opts.tasks and "p" in self.opts.tasks:
            self.log_comet_combined_images("val", "r")

        if "m" in self.opts.tasks:
            self.eval_images("val", "r")
            self.eval_images("val", "s")

        print("******************DONE INFERRING*********************")

    def save(self):
        save_dir = Path(self.opts.output_path) / Path("checkpoints")
        save_dir.mkdir(exist_ok=True)
        save_path = Path("latest_ckpt.pth")
        save_path = save_dir / save_path

        # Construct relevant state dicts / optims:
        # Save at least G
        save_dict = {
            "epoch": self.logger.epoch,
            "G": self.G.state_dict(),
            "g_opt": self.g_opt.state_dict(),
            "step": self.logger.global_step,
        }

        if self.C is not None and get_num_params(self.C) > 0:
            save_dict["C"] = self.C.state_dict()
            save_dict["c_opt"] = self.c_opt.state_dict()
        if self.D is not None and get_num_params(self.D) > 0:
            save_dict["D"] = self.D.state_dict()
            save_dict["d_opt"] = self.d_opt.state_dict()

        torch.save(save_dict, save_path)

    def resume(self):
        # load_path = self.get_latest_ckpt()
        if "m" in self.opts.tasks and "p" in self.opts.tasks:
            m_path = self.opts.load_paths.m
            p_path = self.opts.load_paths.p

            if m_path == "none":
                m_path = self.opts.output_path
            if p_path == "none":
                p_path = self.opts.output_path

            # Merge the dicts
            m_ckpt_path = Path(m_path) / Path("checkpoints/latest_ckpt.pth")
            p_ckpt_path = Path(p_path) / Path("checkpoints/latest_ckpt.pth")

            m_checkpoint = torch.load(m_ckpt_path)
            p_checkpoint = torch.load(p_ckpt_path)

            checkpoint = merge(m_checkpoint, p_checkpoint)
            print(f"Resuming model from {m_ckpt_path} and {p_ckpt_path}")
        else:
            load_path = Path(self.opts.output_path) / Path(
                "checkpoints/latest_ckpt.pth"
            )
            checkpoint = torch.load(load_path)
            print(f"Resuming model from {load_path}")

        self.G.load_state_dict(checkpoint["G"])
        if not ("m" in self.opts.tasks and "p" in self.opts.tasks):
            self.g_opt.load_state_dict(checkpoint["g_opt"])
        self.logger.epoch = checkpoint["epoch"]
        self.logger.global_step = checkpoint["step"]
        # Round step to even number for extraGradient
        if self.logger.global_step % 2 != 0:
            self.logger.global_step += 1

        if self.C is not None and get_num_params(self.C) > 0:
            self.C.load_state_dict(checkpoint["C"])
            if not ("m" in self.opts.tasks and "p" in self.opts.tasks):
                self.c_opt.load_state_dict(checkpoint["c_opt"])

        if self.D is not None and get_num_params(self.D) > 0:
            self.D.load_state_dict(checkpoint["D"])
            if not ("m" in self.opts.tasks and "p" in self.opts.tasks):
                self.d_opt.load_state_dict(checkpoint["d_opt"])

    def get_latest_ckpt(self):
        load_dir = Path(self.opts.output_path) / Path("checkpoints")
        ckpts = os.listdir(str(load_dir.resolve()))
        max_epoch = 0
        max_ckpt = ""
        for ckpt in ckpts:
            ckpt = Path(ckpt)
            epoch = int(ckpt.stem.split("_")[-1])
            if epoch > max_epoch:
                max_epoch = epoch
                max_ckpt = ckpt
        return Path(self.opts.output_path) / Path("checkpoints") / max_ckpt

    def eval_images(self, mode, domain):
        metrics = {"accuracy": accuracy, "iou": iou}
        metric_avg_scores = {}
        for key in metrics.keys():
            metric_avg_scores[key] = 0.0
        if domain != "rf":
            for im_set in self.display_images[mode][domain]:
                x = im_set["data"]["x"].unsqueeze(0).to(self.device)
                m = im_set["data"]["m"].unsqueeze(0).to(self.device).detach().numpy()
                z = self.G.encode(x)
                pred_mask = self.G.decoders["m"](z).detach().numpy()
                # Binarize mask
                pred_mask[pred_mask > 0.5] = 1.0

                for metric_key in metrics.keys():
                    metric_score = metrics[metric_key](pred_mask, m)
                    metric_avg_scores[metric_key] += metric_score

            if self.exp is not None:
                self.exp.log_metrics(
                    metric_avg_scores,
                    prefix=f"METRICS_{mode}",
                    step=self.logger.global_step,
                )

        return 0<|MERGE_RESOLUTION|>--- conflicted
+++ resolved
@@ -934,15 +934,11 @@
             [type]: [description]
         """
 
-<<<<<<< HEAD
         disc_loss = {
             "m": {"Advent": 0},
             "s": {"Advent": 0},
             "p": {"global": 0, "local": 0},
         }
-=======
-        disc_loss = {"m": {"Advent": 0}, "p": {"global": 0, "local": 0}}
->>>>>>> a5aad2d7
 
         for batch_domain, batch in multi_domain_batch.items():
             x = batch["data"]["x"]
