"""
Main component: the trainer handles everything:
    * initializations
    * training
    * saving
"""
import inspect
import warnings
from copy import deepcopy
from pathlib import Path
from time import time

import numpy as np
from comet_ml import ExistingExperiment, Experiment

warnings.simplefilter("ignore", UserWarning)

import torch
import torch.nn as nn
from addict import Dict
from torch import autograd, sigmoid, softmax
from torch.cuda.amp import GradScaler, autocast
from tqdm import tqdm

from omnigan.classifier import OmniClassifier, get_classifier
from omnigan.data import get_all_loaders
from omnigan.discriminator import OmniDiscriminator, get_dis
from omnigan.eval_metrics import accuracy, mIOU
from omnigan.fid import compute_val_fid
from omnigan.fire import add_fire
from omnigan.generator import OmniGenerator, get_gen
from omnigan.logger import Logger
from omnigan.losses import get_losses
from omnigan.optim import get_optimizer
from omnigan.transforms import DiffTransforms
from omnigan.tutils import (
    divide_pred,
    domains_to_class_tensor,
    fake_domains_to_class_tensor,
    get_num_params,
    get_WGAN_gradient,
    lrgb2srgb,
    normalize,
    print_num_parameters,
    shuffle_batch_tuple,
    srgb2lrgb,
    vgg_preprocess,
    zero_grad,
)
from omnigan.utils import (
    Timer,
    comet_kwargs,
    div_dict,
    find_target_size,
    flatten_opts,
    get_display_indices,
    get_existing_comet_id,
    get_latest_opts,
    merge,
    sum_dict,
)

try:
    import torch_xla.core.xla_model as xm
except ImportError:
    pass


class Trainer:
    """Main trainer class"""

    def __init__(self, opts, comet_exp=None, verbose=0, device=None):
        """Trainer class to gather various model training procedures
        such as training evaluating saving and logging

        init:
        * creates an addict.Dict logger
        * creates logger.exp as a comet_exp experiment if `comet` arg is True
        * sets the device (1 GPU or CPU)

        Args:
            opts (addict.Dict): options to configure the trainer, the data, the models
            comet (bool, optional): whether to log the trainer with comet.ml.
                                    Defaults to False.
            verbose (int, optional): printing level to debug. Defaults to 0.
        """
        super().__init__()

        self.opts = opts
        self.verbose = verbose
        self.logger = Logger(self)

        self.losses = None
        self.G = self.D = self.C = None
        self.real_val_fid_stats = None
        self.use_pl4m = False
        self.is_setup = False
        self.loaders = self.all_loaders = None
        self.exp = None

        self.current_mode = "train"
        self.diff_transforms = None
        self.kitti_pretrain = self.opts.train.kitti.pretrain
        self.pseudo_training_tasks = set(self.opts.train.pseudo.tasks)

        self.lr_names = {}
        self.base_display_images = {}
        self.kitty_display_images = {}
        self.domain_labels = {"s": 0, "r": 1}

        self.device = device or torch.device(
            "cuda:0" if torch.cuda.is_available() else "cpu"
        )

        if isinstance(comet_exp, Experiment):
            self.exp = comet_exp

        if self.opts.train.amp:
            optimizers = [
                self.opts.gen.opt.optimizer.lower(),
                self.opts.dis.opt.optimizer.lower(),
                self.opts.classifier.opt.optimizer.lower(),
            ]
            if "extraadam" in optimizers:
                raise ValueError(
                    "AMP does not work with ExtraAdam ({})".format(optimizers)
                )
            self.grad_scaler_d = GradScaler()
            self.grad_scaler_g = GradScaler()
            self.grad_scaler_c = GradScaler()

    @torch.no_grad()
    def paint_and_mask(self, image_batch, mask_batch=None, resolution="approx"):
        """
        Paints a batch of images (or a single image with a batch dim of 1). If
        masks are not provided, they are inferred from the masker.
        Resolution can either be the train-time resolution or the closest
        multiple of 2 ** spade_n_up

        Operations performed without gradient

        If resolution == "approx" then the output image has the shape:
            (dim // 2 ** spade_n_up) * 2 ** spade_n_up, for dim in [height, width]
            eg: (1000, 1300) => (896, 1280) for spade_n_up = 7
        If resolution == "exact" then the output image has the same shape:
            we first process in "approx" mode then upsample bilinear
        If resolution == "basic" image output shape is the train-time's
            (typically 640x640)
        If resolution == "upsample" image is inferred as "basic" and
            then upsampled to original size

        Args:
            image_batch (torch.Tensor): 4D batch of images to flood
            mask_batch (torch.Tensor, optional): Masks for the images.
                Defaults to None (infer with Masker).
            resolution (str, optional): "approx", "exact" or False

        Returns:
            torch.Tensor: N x C x H x W where H and W depend on `resolution`
        """
        assert resolution in {"approx", "exact", "basic", "upsample"}
        previous_mode = self.current_mode
        if previous_mode == "train":
            self.eval_mode()

        if mask_batch is None:
            mask_batch = self.G.mask(x=image_batch)
        else:
            assert len(image_batch) == len(mask_batch)
            assert image_batch.shape[-2:] == mask_batch.shape[-2:]

        if resolution not in {"approx", "exact"}:
            painted = self.G.paint(mask_batch, image_batch)

            if resolution == "upsample":
                painted = nn.functional.interpolate(
                    painted, size=image_batch.shape[-2:], mode="bilinear"
                )
        else:
            # save latent shape
            zh = self.G.painter.z_h
            zw = self.G.painter.z_w
            # adapt latent shape to approximately keep the resolution
            self.G.painter.z_h = (
                image_batch.shape[-2] // 2 ** self.opts.gen.p.spade_n_up
            )
            self.G.painter.z_w = (
                image_batch.shape[-1] // 2 ** self.opts.gen.p.spade_n_up
            )

            painted = self.G.paint(mask_batch, image_batch)

            self.G.painter.z_h = zh
            self.G.painter.z_w = zw
            if resolution == "exact":
                painted = nn.functional.interpolate(
                    painted, size=image_batch.shape[-2:], mode="bilinear"
                )

        if previous_mode == "train":
            self.train_mode()

        return painted

    def _p(self, *args, **kwargs):
        """
        verbose-dependant print util
        """
        if self.verbose > 0:
            print(*args, **kwargs)

    @torch.no_grad()
    def infer_all(
        self,
        x,
        numpy=True,
        stores={},
        bin_value=-1,
        half=False,
        xla=False,
        cloudy=False,
        auto_resize_640=False,
    ):
        """
        Create a dictionnary of events from a numpy or tensor,
        single or batch image data.

        stores is a dictionnary of times for the Timer class.

        bin_value is used to binarize (or not) flood masks
        """
        assert self.is_setup
        assert len(x.shape) in {3, 4}, f"Unknown Data shape {x.shape}"

        # convert numpy to tensor
        if not isinstance(x, torch.Tensor):
            x = torch.tensor(x, device=self.device)

        # add batch dimension
        if len(x.shape) == 3:
            x.unsqueeze_(0)

        # permute channels as second dimension
        if x.shape[1] != 3:
            assert x.shape[-1] == 3, f"Unknown x shape to permute {x.shape}"
            x = x.permute(0, 3, 1, 2)

        # send to device
        if x.device != self.device:
            x = x.to(self.device)

        # interpolate to standard input size
        if auto_resize_640 and (x.shape[-1] != 640 or x.shape[-2] != 640):
            x = torch.nn.functional.interpolate(x, (640, 640), mode="bilinear")

        if half:
            x = x.half()

        # adjust painter's latent vector
        self.G.painter.set_latent_shape(x.shape, True)

        with Timer(store=stores.get("all events", [])):
            # encode
            with Timer(store=stores.get("encode", [])):
                z = self.G.encode(x)
                if xla:
                    xm.mark_step()

            # predict from masker
            with Timer(store=stores.get("depth", [])):
                depth, z_depth = self.G.decoders["d"](z)
                if xla:
                    xm.mark_step()
            with Timer(store=stores.get("segmentation", [])):
                segmentation = self.G.decoders["s"](z, z_depth)
                if xla:
                    xm.mark_step()
            with Timer(store=stores.get("mask", [])):
                cond = self.G.make_m_cond(depth, segmentation, x)
                mask = self.G.mask(z=z, cond=cond)
                if xla:
                    xm.mark_step()

            # apply events
            with Timer(store=stores.get("wildfire", [])):
                wildfire = self.compute_fire(x, segmentation)
            with Timer(store=stores.get("smog", [])):
                smog = self.compute_smog(x, d=depth, s=segmentation)
            with Timer(store=stores.get("flood", [])):
                flood = self.compute_flood(
                    x, m=mask, s=segmentation, cloudy=cloudy, bin_value=bin_value
                )

        if xla:
            xm.mark_step()

        if numpy:
            with Timer(store=stores.get("numpy", [])):
                # normalize to 0-1
                flood = normalize(flood).cpu()
                smog = normalize(smog).cpu()
                wildfire = normalize(wildfire).cpu()

                # convert to numpy
                flood = flood.permute(0, 2, 3, 1).numpy()
                smog = smog.permute(0, 2, 3, 1).numpy()
                wildfire = wildfire.permute(0, 2, 3, 1).numpy()

                # convert to 0-255 uint8
                flood = (flood * 255).astype(np.uint8)
                smog = (smog * 255).astype(np.uint8)
                wildfire = (wildfire * 255).astype(np.uint8)

        return {"flood": flood, "wildfire": wildfire, "smog": smog}

    @classmethod
    def resume_from_path(
        cls,
        path,
        overrides={},
        setup=True,
        inference=False,
        new_exp=False,
        device=None,
        verbose=1,
    ):
        """
        Resume and optionally setup a trainer from a specific path,
        using the latest opts and checkpoint. Requires path to contain opts.yaml
        (or increased), url.txt (or increased) and checkpoints/

        Args:
            path (str | pathlib.Path): Trainer to resume
            overrides (dict, optional): Override loaded opts with those. Defaults to {}.
            setup (bool, optional): Wether or not to setup the trainer before
                returning it. Defaults to True.
            inference (bool, optional): Setup should be done in inference mode or not.
                Defaults to False.
            new_exp (bool, optional): Re-use existing comet exp in path or create
                a new one? Defaults to False.
            device (torch.device, optional): Device to use

        Returns:
            omnigan.Trainer: Loaded and resumed trainer
        """
        p = Path(path).expanduser().resolve()
        assert p.exists()

        c = p / "checkpoints"
        assert c.exists() and c.is_dir()

        opts = get_latest_opts(p)
        opts = Dict(merge(overrides, opts))
        opts.train.resume = True

        if new_exp is None:
            exp = None
        elif new_exp is True:
            exp = Experiment(project_name="omnigan", **comet_kwargs)
            exp.log_asset_folder(
                str(Path(__file__).parent), recursive=True, log_file_name=True,
            )
            exp.log_parameters(flatten_opts(opts))
        else:
            comet_id = get_existing_comet_id(p)
            exp = ExistingExperiment(previous_experiment=comet_id, **comet_kwargs)

        trainer = cls(opts, comet_exp=exp, device=device, verbose=verbose)

        if setup:
            trainer.setup(inference=inference)
        return trainer

    def save(self):
        save_dir = Path(self.opts.output_path) / Path("checkpoints")
        save_dir.mkdir(exist_ok=True)
        save_path = save_dir / "latest_ckpt.pth"

        # Construct relevant state dicts / optims:
        # Save at least G
        save_dict = {
            "epoch": self.logger.epoch,
            "G": self.G.state_dict(),
            "g_opt": self.g_opt.state_dict(),
            "step": self.logger.global_step,
        }

        if self.C is not None and get_num_params(self.C) > 0:
            save_dict["C"] = self.C.state_dict()
            save_dict["c_opt"] = self.c_opt.state_dict()
        if self.D is not None and get_num_params(self.D) > 0:
            save_dict["D"] = self.D.state_dict()
            save_dict["d_opt"] = self.d_opt.state_dict()

        if (
            self.logger.epoch >= self.opts.train.min_save_epoch
            and self.logger.epoch % self.opts.train.save_n_epochs == 0
        ):
            torch.save(save_dict, save_dir / f"epoch_{self.logger.epoch}_ckpt.pth")

        torch.save(save_dict, save_path)

    def resume(self, inference=False):
        tpu = "xla" in str(self.device)
        if tpu:
            print("Resuming on TPU:", self.device)

        m_path = Path(self.opts.load_paths.m)
        p_path = Path(self.opts.load_paths.p)
        pm_path = Path(self.opts.load_paths.pm)
        output_path = Path(self.opts.output_path)

        map_loc = self.device if not tpu else "cpu"

        if "m" in self.opts.tasks and "p" in self.opts.tasks:
            # ----------------------------------------
            # -----  Masker and Painter Loading  -----
            # ----------------------------------------

            # want to resume a pm model but no path was provided:
            # resume a single pm model from output_path
            if all([str(p) == "none" for p in [m_path, p_path, pm_path]]):
                checkpoint_path = output_path / "checkpoints/latest_ckpt.pth"
                print("Resuming P+M model from", str(checkpoint_path))
                checkpoint = torch.load(checkpoint_path, map_location=map_loc)

            # want to resume a pm model with a pm_path provided:
            # resume a single pm model from load_paths.pm
            # depending on whether a dir or a file is specified
            elif str(pm_path) != "none":
                assert pm_path.exists()

                if pm_path.is_dir():
                    checkpoint_path = pm_path / "checkpoints/latest_ckpt.pth"
                else:
                    assert pm_path.suffix == ".pth"
                    checkpoint_path = pm_path

                print("Resuming P+M model from", str(checkpoint_path))
                checkpoint = torch.load(checkpoint_path, map_location=map_loc)

            # want to resume a pm model, pm_path not provided:
            # m_path and p_path must be provided as dirs or pth files
            elif m_path != p_path:
                assert m_path.exists()
                assert p_path.exists()

                if m_path.is_dir():
                    m_path = m_path / "checkpoints/latest_ckpt.pth"

                if p_path.is_dir():
                    p_path = p_path / "checkpoints/latest_ckpt.pth"

                assert m_path.suffix == ".pth"
                assert p_path.suffix == ".pth"

                print(f"Resuming P+M model from \n  -{p_path} \nand \n  -{m_path}")
                m_checkpoint = torch.load(m_path, map_location=map_loc)
                p_checkpoint = torch.load(p_path, map_location=map_loc)
                checkpoint = merge(m_checkpoint, p_checkpoint)

            else:
                raise ValueError(
                    "Cannot resume a P+M model with provided load_paths:\n{}".format(
                        self.opts.load_paths
                    )
                )

        else:
            # ----------------------------------
            # -----  Single Model Loading  -----
            # ----------------------------------

            # cannot specify both paths
            if str(m_path) != "none" and str(p_path) != "none":
                raise ValueError(
                    "Opts tasks are {} but received 2 values for the load_paths".format(
                        self.opts.tasks
                    )
                )

            # specified m
            elif str(m_path) != "none":
                assert m_path.exists()
                assert "m" in self.opts.tasks
                model = "M"
                if m_path.is_dir():
                    m_path = m_path / "checkpoints/latest_ckpt.pth"
                checkpoint_path = m_path

            # specified m
            elif str(p_path) != "none":
                assert p_path.exists()
                assert "p" in self.opts.tasks
                model = "P"
                if p_path.is_dir():
                    p_path = p_path / "checkpoints/latest_ckpt.pth"
                checkpoint_path = p_path

            # specified neither p nor m: resume from output_path
            else:
                model = "P" if "p" in self.opts.tasks else "M"
                checkpoint_path = output_path / "checkpoints/latest_ckpt.pth"

            print(f"Resuming {model} model from {checkpoint_path}")
            checkpoint = torch.load(checkpoint_path, map_location=map_loc)

        # On TPUs must send the data to the xla device as it cannot be mapped
        # there directly from torch.load
        if tpu:
            checkpoint = xm.send_cpu_data_to_device(checkpoint, self.device)

        # -----------------------
        # -----  Restore G  -----
        # -----------------------
        if inference:
            incompatible_keys = self.G.load_state_dict(checkpoint["G"], strict=False)
            if incompatible_keys.missing_keys:
                print("WARNING: Missing keys in self.G.load_state_dict, keeping inits")
                print(incompatible_keys.missing_keys)
            if incompatible_keys.unexpected_keys:
                print("WARNING: Ignoring Unexpected keys in self.G.load_state_dict")
                print(incompatible_keys.unexpected_keys)
        else:
            self.G.load_state_dict(checkpoint["G"])

        if inference:
            # only G is needed to infer
            print("Done loading checkpoints.")
            return

        self.g_opt.load_state_dict(checkpoint["g_opt"])

        # ------------------------------
        # -----  Resume scheduler  -----
        # ------------------------------
        # https://discuss.pytorch.org/t/a-problem-occured-when-resuming-an-optimizer/28822
        for _ in range(self.logger.epoch + 1):
            self.update_learning_rates()

        # -----------------------
        # -----  Restore D  -----
        # -----------------------
        if self.D is not None and get_num_params(self.D) > 0:
            self.D.load_state_dict(checkpoint["D"])
            self.d_opt.load_state_dict(checkpoint["d_opt"])

        # -----------------------
        # -----  Restore C  -----
        # -----------------------
        if self.C is not None and get_num_params(self.C) > 0:
            self.C.load_state_dict(checkpoint["C"])
            self.c_opt.load_state_dict(checkpoint["c_opt"])

        # ---------------------------
        # -----  Resore logger  -----
        # ---------------------------
        self.logger.epoch = checkpoint["epoch"]
        self.logger.global_step = checkpoint["step"]
        # Round step to even number for extraGradient
        if self.logger.global_step % 2 != 0:
            self.logger.global_step += 1

    def eval_mode(self):
        """
        Set trainer's models in eval mode
        """
        if self.G is not None:
            self.G.eval()
        if self.D is not None:
            self.D.eval()
        if self.C is not None:
            self.C.eval()
        self.current_mode = "eval"

    def train_mode(self):
        """
        Set trainer's models in train mode
        """
        if self.G is not None:
            self.G.train()
        if self.D is not None:
            self.D.train()
        if self.C is not None:
            self.C.train()
        self.current_mode = "train"

    def assert_z_matches_x(self, x, z):
        assert x.shape[0] == (
            z.shape[0] if not isinstance(z, (list, tuple)) else z[0].shape[0]
        ), "x-> {}, z->{}".format(
            x.shape, z.shape if not isinstance(z, (list, tuple)) else z[0].shape
        )

    def batch_to_device(self, b):
        """sends the data in b to self.device

        Args:
            b (dict): the batch dictionnay

        Returns:
            dict: the batch dictionnary with its "data" field sent to self.device
        """
        for task, tensor in b["data"].items():
            b["data"][task] = tensor.to(self.device)
        return b

    def sample_painter_z(self, batch_size):
        return self.G.sample_painter_z(batch_size, self.device)

    @property
    def train_loaders(self):
        """Get a zip of all training loaders

        Returns:
            generator: zip generator yielding tuples:
                (batch_rf, batch_rn, batch_sf, batch_sn)
        """
        return zip(*list(self.loaders["train"].values()))

    @property
    def val_loaders(self):
        """Get a zip of all validation loaders

        Returns:
            generator: zip generator yielding tuples:
                (batch_rf, batch_rn, batch_sf, batch_sn)
        """
        return zip(*list(self.loaders["val"].values()))

    def compute_latent_shape(self):
        """Compute the latent shape, i.e. the Encoder's output shape,
        from a batch.

        Raises:
            ValueError: If no loader, the latent_shape cannot be inferred

        Returns:
            tuple: (c, h, w)
        """
        x = None
        for mode in self.all_loaders:
            for domain in self.all_loaders.loaders[mode]:
                x = (
                    self.all_loaders[mode][domain]
                    .dataset[0]["data"]["x"]
                    .to(self.device)
                )
                break
            if x is not None:
                break

        if x is None:
            raise ValueError("No batch found to compute_latent_shape")

        x = x.unsqueeze(0)
        z = self.G.encode(x)
        return z.shape[1:] if not isinstance(z, (list, tuple)) else z[0].shape[1:]

    def g_opt_step(self):
        """Run an optimizing step ; if using ExtraAdam, there needs to be an extrapolation
        step every other step
        """
        if "extra" in self.opts.gen.opt.optimizer.lower() and (
            self.logger.global_step % 2 == 0
        ):
            self.g_opt.extrapolation()
        else:
            self.g_opt.step()

    def d_opt_step(self):
        """Run an optimizing step ; if using ExtraAdam, there needs to be an extrapolation
        step every other step
        """
        if "extra" in self.opts.dis.opt.optimizer.lower() and (
            self.logger.global_step % 2 == 0
        ):
            self.d_opt.extrapolation()
        else:
            self.d_opt.step()

    def c_opt_step(self):
        """Run an optimizing step ; if using ExtraAdam, there needs to be an extrapolation
        step every other step
        """
        if "extra" in self.opts.classifier.opt.optimizer.lower() and (
            self.logger.global_step % 2 == 0
        ):
            self.c_opt.extrapolation()
        else:
            self.c_opt.step()

    def update_learning_rates(self):
        if self.g_scheduler is not None:
            self.g_scheduler.step()
        if self.d_scheduler is not None:
            self.d_scheduler.step()
        if self.c_scheduler is not None:
            self.c_scheduler.step()

    def setup(self, inference=False):
        """Prepare the trainer before it can be used to train the models:
        * initialize G and D
        * compute latent space dims and create classifier accordingly
        * creates 3 optimizers
        """
        self.logger.global_step = 0
        start_time = time()
        self.logger.time.start_time = start_time
        verbose = self.verbose

        if not inference:
            self.all_loaders = get_all_loaders(self.opts)

        # -----------------------
        # -----  Generator  -----
        # -----------------------
        __t = time()
        print("Creating generator...")

        self.G: OmniGenerator = get_gen(self.opts, verbose=verbose, no_init=inference)

        self.has_painter = get_num_params(self.G.painter) or self.G.load_val_painter()

        print("Sending to", self.device)
        self.G = self.G.to(self.device)

        if self.has_painter:
            self.G.painter.set_latent_shape(find_target_size(self.opts, "x"), True)

        print(f"Generator OK in {time() - __t:.1f}s.")

        if inference:
            print("Inference mode: no Discriminator, no Classifier, no optimizers")
            print_num_parameters(self)
            self.switch_data(to="base")
            if self.opts.train.resume:
                self.resume(True)
            self.eval_mode()
            print("Trainer is in evaluation mode.")
            print("Setup done.")
            self.is_setup = True
            return

        # ---------------------------
        # -----  Discriminator  -----
        # ---------------------------

        self.D: OmniDiscriminator = get_dis(self.opts, verbose=verbose).to(self.device)
        print("Discriminator OK.")

        # ------------------------
        # -----  Classifier  -----
        # ------------------------

        self.C: OmniClassifier = None
        if self.G.encoder is not None and self.opts.train.latent_domain_adaptation:
            self.latent_shape = self.compute_latent_shape()
            self.C = get_classifier(self.opts, self.latent_shape, verbose=verbose).to(
                self.device
            )
            print("Classifier OK.")

        print_num_parameters(self)

        # --------------------------
        # -----  Optimization  -----
        # --------------------------
        # Get different optimizers for each task (different learning rates)
        self.g_opt, self.g_scheduler, self.lr_names["G"] = get_optimizer(
            self.G, self.opts.gen.opt, self.opts.tasks
        )

        if get_num_params(self.D) > 0:
            self.d_opt, self.d_scheduler, self.lr_names["D"] = get_optimizer(
                self.D, self.opts.dis.opt, self.opts.tasks, True
            )
        else:
            self.d_opt, self.d_scheduler = None, None

        if self.C is not None:
            self.c_opt, self.c_scheduler, self.lr_names["C"] = get_optimizer(
                self.C, self.opts.classifier.opt, None
            )
        else:
            self.c_opt, self.c_scheduler = None, None

        self.losses = get_losses(self.opts, verbose, device=self.device)

        if "p" in self.opts.tasks and self.opts.gen.p.diff_aug.use:
            self.diff_transforms = DiffTransforms(self.opts.gen.p.diff_aug)

        if verbose > 0:
            for mode, mode_dict in self.all_loaders.items():
                for domain, domain_loader in mode_dict.items():
                    print(
                        "Loader {} {} : {}".format(
                            mode, domain, len(domain_loader.dataset)
                        )
                    )

        # ----------------------------
        # -----  Display images  -----
        # ----------------------------
        self.set_display_images()

        self.logger.log_architecture()

        if self.kitti_pretrain:
            self.switch_data(to="kitti")
        else:
            self.switch_data(to="base")

        print(" " * 50, end="\r")
        print("Done creating display images")

        if self.opts.train.resume:
            print("Resuming Model (inference: False)")
            self.resume(False)

        print("Setup done.")
        self.is_setup = True

    def switch_data(self, to="kitti"):
        caller = inspect.stack()[1].function
        print(f"[{caller}] Switching data source to", to)
        self.data_source = to
        if to == "kitti":
            self.display_images = self.kitty_display_images
            if self.all_loaders is not None:
                self.loaders = {
                    mode: {"s": self.all_loaders[mode]["kitti"]}
                    for mode in self.all_loaders
                }
        else:
            self.display_images = self.base_display_images
            if self.all_loaders is not None:
                self.loaders = {
                    mode: {
                        domain: self.all_loaders[mode][domain]
                        for domain in self.all_loaders[mode]
                        if domain != "kitti"
                    }
                    for mode in self.all_loaders
                }
        if (
            self.logger.global_step % 2 != 0
            and "extra" in self.opts.dis.opt.optimizer.lower()
        ):
            print(
                "Warning: artificially bumping step to run an extrapolation step first."
            )
            self.logger.global_step += 1

    def set_display_images(self, use_all=False):
        for mode, mode_dict in self.all_loaders.items():

            if self.kitti_pretrain:
                self.kitty_display_images[mode] = {}
            self.base_display_images[mode] = {}

            for domain in mode_dict:

                if self.kitti_pretrain and domain == "kitti":
                    target_dict = self.kitty_display_images
                else:
                    if domain == "kitti":
                        continue
                    target_dict = self.base_display_images

                dataset = self.all_loaders[mode][domain].dataset
                display_indices = (
                    get_display_indices(self.opts, domain, len(dataset))
                    if not use_all
                    else list(range(len(dataset)))
                )
                ldis = len(display_indices)
                print(
                    f"       Creating {ldis} {mode} {domain} display images...",
                    end="\r",
                    flush=True,
                )
                target_dict[mode][domain] = [
                    Dict(dataset[i])
                    for i in display_indices
                    if (print(f"({i})", end="\r") is None and i < len(dataset))
                ]
                if self.exp is not None:
                    for im_id, d in enumerate(target_dict[mode][domain]):
                        self.exp.log_parameter(
                            "display_image_{}_{}_{}".format(mode, domain, im_id),
                            d["paths"],
                        )

    def train(self):
        """For each epoch:
        * train
        * eval
        * save
        """
        assert self.is_setup

        for self.logger.epoch in range(
            self.logger.epoch, self.logger.epoch + self.opts.train.epochs
        ):
            # backprop painter's disc loss to masker
            if (
                self.logger.epoch == self.opts.gen.p.pl4m_epoch
                and get_num_params(self.G.painter) > 0
                and self.opts.gen.m.use_pl4m
            ):
                print(
                    "\n\n >>> Enabling pl4m at epoch {}\n\n".format(self.logger.epoch)
                )
                self.use_pl4m = True

            self.run_epoch()
            self.run_evaluation(verbose=1)
            self.save()

            # end vkitti2 pre-training
            if self.logger.epoch == self.opts.train.kitti.epochs - 1:
                self.switch_data(to="base")
                self.kitti_pretrain = False

            # end pseudo training
            if self.logger.epoch == self.opts.train.pseudo.epochs - 1:
                self.pseudo_training_tasks = set()

    def run_epoch(self):
        """Runs an epoch:
        * checks trainer is setup
        * gets a tuple of batches per domain
        * sends batches to device
        * updates sequentially G, D, C
        """
        assert self.is_setup
        self.train_mode()
        if self.exp is not None:
            self.exp.log_parameter("epoch", self.logger.epoch)
        epoch_len = min(len(loader) for loader in self.loaders["train"].values())
        epoch_desc = "Epoch {}".format(self.logger.epoch)
        self.logger.time.epoch_start = time()

        for multi_batch_tuple in tqdm(
            self.train_loaders,
            desc=epoch_desc,
            total=epoch_len,
            mininterval=0.5,
            unit="batch",
        ):

            self.logger.time.step_start = time()
            multi_batch_tuple = shuffle_batch_tuple(multi_batch_tuple)

            # The `[0]` is because the domain is contained in a list
            multi_domain_batch = {
                batch["domain"][0]: self.batch_to_device(batch)
                for batch in multi_batch_tuple
            }
            # ------------------------------
            # -----  Update Generator  -----
            # ------------------------------

            # freeze params of the discriminator
            if self.d_opt is not None:
                for param in self.D.parameters():
                    param.requires_grad = False

            self.update_G(multi_domain_batch)

            # ----------------------------------
            # -----  Update Discriminator  -----
            # ----------------------------------

            # unfreeze params of the discriminator
            if self.d_opt is not None and not self.kitti_pretrain:
                for param in self.D.parameters():
                    param.requires_grad = True

                self.update_D(multi_domain_batch)

            # -------------------------------
            # -----  Update Classifier  -----
            # -------------------------------
            if (
                self.opts.train.latent_domain_adaptation
                and self.C is not None
                and not self.kitti_pretrain
            ):
                self.update_C(multi_domain_batch)

            # -------------------------
            # -----  Log Metrics  -----
            # -------------------------
            self.logger.global_step += 1
            self.logger.log_step_time(time())

        if not self.kitti_pretrain:
            self.update_learning_rates()

        self.logger.log_learning_rates()
        self.logger.log_epoch_time(time())

    def update_G(self, multi_domain_batch, verbose=0):
        """Perform an update on g from multi_domain_batch which is a dictionary
        domain => batch

        * automatic mixed precision according to self.opts.train.amp
        * compute loss for each task
        * loss.backward()
        * g_opt_step()
            * g_opt.step() or .extrapolation() depending on self.logger.global_step
        * logs losses on comet.ml with self.logger.log_losses(model_to_update="G")

        Args:
            multi_domain_batch (dict): dictionnary of domain batches
        """
        zero_grad(self.G)
        if self.opts.train.amp:
            with autocast():
                g_loss = self.get_G_loss(multi_domain_batch, verbose)
            self.grad_scaler_g.scale(g_loss).backward()
            self.grad_scaler_g.step(self.g_opt)
            self.grad_scaler_g.update()
        else:
            g_loss = self.get_G_loss(multi_domain_batch, verbose)
            g_loss.backward()
            self.g_opt_step()

        self.logger.log_losses(model_to_update="G", mode="train")

    def update_D(self, multi_domain_batch, verbose=0):
        zero_grad(self.D)

        if self.opts.train.amp:
            with autocast():
                d_loss = self.get_D_loss(multi_domain_batch, verbose)
            self.grad_scaler_d.scale(d_loss).backward()
            self.grad_scaler_d.step(self.d_opt)
            self.grad_scaler_d.update()
        else:
            d_loss = self.get_D_loss(multi_domain_batch, verbose)
            d_loss.backward()
            self.d_opt_step()

        self.logger.losses.disc.total_loss = d_loss.item()
        self.logger.log_losses(model_to_update="D", mode="train")

    def update_C(self, multi_domain_batch):
        """
        Update the classifier using normal labels

        Args:
            multi_domain_batch (dict): dictionnary mapping domain names to batches from
                the trainer's loaders

        """
        zero_grad(self.C)
        if self.opts.train.amp:
            with autocast():
                c_loss = self.get_C_loss(multi_domain_batch)
            self.grad_scaler_c.scale(c_loss).backward()
            self.grad_scaler_c.step(self.c_opt)
            self.grad_scaler_c.update()
        else:
            c_loss = self.get_C_loss(multi_domain_batch)
            self.logger.losses.classifier = c_loss.item()
            c_loss.backward()
            self.c_opt_step()

        self.logger.losses.classifier = c_loss.item()

    def get_C_loss(self, multi_domain_batch):
        """Compute the loss of the domain classifier with real labels

        Args:
            multi_domain_batch (dict): dictionnary mapping domain names to batches from
            the trainer's loaders

        Returns:
            torch.Tensor: scalar loss tensor, weighted according to opts.train.lambdas.C
        """
        loss = 0
        lambdas = self.opts.train.lambdas
        one_hot = self.opts.classifier.loss != "cross_entropy"
        for batch_domain, batch in multi_domain_batch.items():
            # We don't care about the flooded domain here
            if batch_domain == "rf":
                continue
            z = self.G.encode(batch["data"]["x"])
            # Forward through classifier, output classifier = (batch_size, 4)
            output_classifier = self.C(z)
            # Cross entropy loss (with sigmoid)
            update_loss = self.losses["C"](
                output_classifier,
                domains_to_class_tensor(batch["domain"], one_hot).to(self.device),
            )
            loss += update_loss

        return lambdas.C * loss

    def get_D_loss(self, multi_domain_batch, verbose=0):
        """Compute the discriminators' losses:

        * for each domain-specific batch:
        * encode the image
        * get the conditioning tensor if using spade
        * source domain is the data's domain, sequentially r|s then f|n
        * get the target domain accordingly
        * compute the translated image from the data
        * compute the source domain discriminator's loss on the data
        * compute the target domain discriminator's loss on the translated image

        # ? In this setting, each D[decoder][domain] is updated twice towards
        # real or fake data

        See readme's update d section for details

        Args:
            multi_domain_batch ([type]): [description]

        Returns:
            [type]: [description]
        """

        disc_loss = {
            "m": {"Advent": 0},
            "s": {"Advent": 0},
        }
        if self.opts.dis.p.use_local_discriminator:
            disc_loss["p"] = {"global": 0, "local": 0}
        else:
            disc_loss["p"] = {"gan": 0}

<<<<<<< HEAD
            if self.logger.epoch % self.opts.train.save_n_epochs == 0:
                self.save()
=======
        for domain, batch in multi_domain_batch.items():
            x = batch["data"]["x"]

            # ---------------------
            # -----  Painter  -----
            # ---------------------
            if domain == "rf" and self.has_painter:
                m = batch["data"]["m"]
                # sample vector
                with torch.no_grad():
                    # see spade compute_discriminator_loss
                    fake = self.G.paint(m, x)
                    if self.opts.gen.p.diff_aug.use:
                        fake = self.diff_transforms(fake)
                        x = self.diff_transforms(x)
                    fake = fake.detach()
                    fake.requires_grad_()

                if self.opts.dis.p.use_local_discriminator:
                    fake_d_global = self.D["p"]["global"](fake)
                    real_d_global = self.D["p"]["global"](x)

                    fake_d_local = self.D["p"]["local"](fake * m)
                    real_d_local = self.D["p"]["local"](x * m)

                    global_loss = self.losses["D"]["p"](fake_d_global, False, True)
                    global_loss += self.losses["D"]["p"](real_d_global, True, True)

                    local_loss = self.losses["D"]["p"](fake_d_local, False, True)
                    local_loss += self.losses["D"]["p"](real_d_local, True, True)

                    disc_loss["p"]["global"] += global_loss
                    disc_loss["p"]["local"] += local_loss
                else:
                    real_cat = torch.cat([m, x], axis=1)
                    fake_cat = torch.cat([m, fake], axis=1)
                    real_fake_cat = torch.cat([real_cat, fake_cat], dim=0)
                    real_fake_d = self.D["p"](real_fake_cat)
                    real_d, fake_d = divide_pred(real_fake_d)
                    disc_loss["p"]["gan"] = self.losses["D"]["p"](fake_d, False, True)
                    disc_loss["p"]["gan"] += self.losses["D"]["p"](real_d, True, True)

            # --------------------
            # -----  Masker  -----
            # --------------------
            else:
                z = self.G.encode(x)
                s_pred = d_pred = cond = depth_preds = z_depth = None

                if "s" in batch["data"]:
                    if self.opts.gen.s.depth_dada_fusion:
                        d_pred, z_depth = self.G.decoders["d"](z)
                        depth_preds = d_pred
                    step_loss, s_pred = self.masker_s_loss(
                        x, z, depth_preds, z_depth, None, domain, for_="D"
                    )
                    step_loss *= self.opts.train.lambdas.advent.adv_main
                    disc_loss["s"]["Advent"] += step_loss

                if "m" in batch["data"]:
                    if self.opts.gen.m.use_spade:
                        if d_pred is None:
                            d_pred, _ = self.G.decoders["d"](z)
                        cond = self.G.make_m_cond(d_pred, s_pred, x)

                    step_loss, _ = self.masker_m_loss(
                        x, z, None, domain, for_="D", cond=cond
                    )
                    step_loss *= self.opts.train.lambdas.advent.adv_main
                    disc_loss["m"]["Advent"] += step_loss

        self.logger.losses.disc.update(
            {
                dom: {
                    k: v.item() if isinstance(v, torch.Tensor) else v
                    for k, v in d.items()
                }
                for dom, d in disc_loss.items()
            }
        )
>>>>>>> 709c261c

        loss = sum(v for d in disc_loss.values() for k, v in d.items())
        return loss

    def get_G_loss(self, multi_domain_batch, verbose=0):
        m_loss = p_loss = None

        # For now, always compute "representation loss"
        g_loss = 0

        if any(t in self.opts.tasks for t in "msd"):
            m_loss = self.get_masker_loss(multi_domain_batch)
            self.logger.losses.gen.masker = m_loss.item()
            g_loss += m_loss

        if "p" in self.opts.tasks and not self.kitti_pretrain:
            p_loss = self.get_painter_loss(multi_domain_batch)
            self.logger.losses.gen.painter = p_loss.item()
            g_loss += p_loss

        assert g_loss != 0 and not isinstance(g_loss, int), "No update in get_G_loss!"

        self.logger.losses.gen.total_loss = g_loss.item()

        return g_loss

    def get_masker_loss(self, multi_domain_batch):  # TODO update docstrings
        """Only update the representation part of the model, meaning everything
        but the translation part

        * for each batch in available domains:
            * compute latent classifier loss with fake labels(1)
            * compute task-specific losses (2)
            * compute the adaptation and translation decoders' auto-encoding losses (3)
            * compute the adaptation decoder's translation losses (GAN and Cycle) (4)

        Args:
            multi_domain_batch (dict): dictionnary mapping domain names to batches from
            the trainer's loaders

        Returns:
            torch.Tensor: scalar loss tensor, weighted according to opts.train.lambdas
        """
        m_loss = 0
        for domain, batch in multi_domain_batch.items():
            # We don't care about the flooded domain here
            if domain == "rf":
                continue

            x = batch["data"]["x"]
            z = self.G.encode(x)
            # ---------------------------------
            # -----  classifier loss (1)  -----
            # ---------------------------------
            if self.opts.train.latent_domain_adaptation:
                loss = self.masker_c_loss(z, batch["domain"])
                m_loss += loss
                self.logger.losses.gen.classifier[domain] = loss.item()

            # --------------------------------------
            # -----  task-specific losses (2)  -----
            # --------------------------------------
            z_depth = None
            d_pred = s_pred = None
            for task in ["d", "s", "m"]:
                if task not in batch["data"]:
                    continue

                target = batch["data"][task]

                if task == "d":
                    loss, d_pred, z_depth = self.masker_d_loss(
                        x, z, target, domain, "G"
                    )
                    m_loss += loss
                    self.logger.losses.gen.task["d"][domain] = loss.item()

                elif task == "s":
                    loss, s_pred = self.masker_s_loss(
                        x, z, d_pred, z_depth, target, domain, "G"
                    )
                    m_loss += loss
                    self.logger.losses.gen.task["s"][domain] = loss.item()

                elif task == "m":
                    cond = None
                    if self.opts.gen.m.use_spade:
                        if not self.opts.gen.m.detach:
                            d_pred = d_pred.clone()
                            s_pred = s_pred.clone()
                        cond = self.G.make_m_cond(d_pred, s_pred, x)

                    loss, _ = self.masker_m_loss(x, z, target, domain, "G", cond=cond)
                    m_loss += loss
                    self.logger.losses.gen.task["m"][domain] = loss.item()

<<<<<<< HEAD
                    # Then TV loss
                    update_loss = (
                        self.losses["G"]["tasks"]["m"]["tv"](prediction)
                        * self.opts.train.lambdas.G.m.tv
                    )
                    step_loss += update_loss

                    self.logger.losses.gen.task["m"]["tv"][
                        batch_domain
                    ] = update_loss.item()

                    # Then Compare loss
                    if self.opts.gen.m.use_compare_loss:
                        if self.verbose > 0:
                            print("Using compare loss.")
                        update_loss = (
                            self.losses["G"]["tasks"][update_task]["compare"](
                                prediction, update_target
                            )
                            * lambdas.G[update_task]["compare"]
                        )
                        step_loss += update_loss
                        self.logger.losses.gen.task[update_task]["compare"][
                            batch_domain
                        ] = update_loss.item()

                    # ADVENT
                    if batch_domain == "r":
                        pred_complementary = 1 - prediction
                        prob = torch.cat([prediction, pred_complementary], dim=1)
                        if self.opts.gen.m.use_minent:
                            # Then Minent loss
                            update_loss = (
                                self.losses["G"]["tasks"]["m"]["minent"](
                                    prob.to(self.device)
                                )
                                * self.opts.train.lambdas.advent.ent_main
                            )
                            step_loss += update_loss
                            self.logger.losses.gen.task["m"]["minent"][
                                "r"
                            ] = update_loss.item()

                        if self.opts.gen.m.use_advent:
                            # Then Advent loss
                            update_loss = (
                                self.losses["G"]["tasks"]["m"]["advent"](
                                    prob.to(self.device),
                                    self.domain_labels["s"],
                                    self.D["m"]["Advent"],
                                )
                                * self.opts.train.lambdas.advent.adv_main
                            )
                            step_loss += update_loss
                            self.logger.losses.gen.task["m"]["advent"][
                                batch_domain
                            ] = update_loss.item()
        return step_loss

    def sample_z(self, batch_size):
        return (
            torch.empty(
                batch_size,
                self.opts.gen.p.latent_dim,
                self.painter_z_h,
                self.painter_z_w,
            )
            .normal_(mean=0, std=1.0)
            .to(self.device)
        )
=======
        return m_loss
>>>>>>> 709c261c

    def get_painter_loss(self, multi_domain_batch):
        """Computes the translation loss when flooding/deflooding images

        Args:
            multi_domain_batch (dict): dictionnary mapping domain names to batches from
            the trainer's loaders

        Returns:
            torch.Tensor: scalar loss tensor, weighted according to opts.train.lambdas
        """
        step_loss = 0
        # self.g_opt.zero_grad()
        lambdas = self.opts.train.lambdas
        batch_domain = "rf"
        batch = multi_domain_batch[batch_domain]

        x = batch["data"]["x"]
        # ! different mask: hides water to be reconstructed
        # ! 1 for water, 0 otherwise
        m = batch["data"]["m"]
        fake_flooded = self.G.paint(m, x)

        # ----------------------
        # -----  VGG Loss  -----
        # ----------------------
        if lambdas.G.p.vgg != 0:
            loss = self.losses["G"]["p"]["vgg"](
                vgg_preprocess(fake_flooded * m), vgg_preprocess(x * m)
            )
            loss *= lambdas.G.p.vgg
            self.logger.losses.gen.p.vgg = loss.item()
            step_loss += loss

        # ---------------------
        # -----  TV Loss  -----
        # ---------------------
        if lambdas.G.p.tv != 0:
            loss = self.losses["G"]["p"]["tv"](fake_flooded * m)
            loss *= lambdas.G.p.tv
            self.logger.losses.gen.p.tv = loss.item()
            step_loss += loss

        # --------------------------
        # -----  Context Loss  -----
        # --------------------------
        if lambdas.G.p.context != 0:
            loss = self.losses["G"]["p"]["context"](fake_flooded, x, m)
            loss *= lambdas.G.p.context
            self.logger.losses.gen.p.context = loss.item()
            step_loss += loss

        # ---------------------------------
        # -----  Reconstruction Loss  -----
        # ---------------------------------
        if lambdas.G.p.reconstruction != 0:
            loss = self.losses["G"]["p"]["reconstruction"](fake_flooded, x, m)
            loss *= lambdas.G.p.reconstruction
            self.logger.losses.gen.p.reconstruction = loss.item()
            step_loss += loss

        # -------------------------------------
        # -----  Local & Global GAN Loss  -----
        # -------------------------------------
        if self.opts.gen.p.diff_aug.use:
            fake_flooded = self.diff_transforms(fake_flooded)
            x = self.diff_transforms(x)

        if self.opts.dis.p.use_local_discriminator:
            fake_d_global = self.D["p"]["global"](fake_flooded)
            fake_d_local = self.D["p"]["local"](fake_flooded * m)

            real_d_global = self.D["p"]["global"](x)

            # Note: discriminator returns [out_1,...,out_num_D] outputs
            # Each out_i is a list [feat1, feat2, ..., pred_i]

            self.logger.losses.gen.p.gan = 0

            loss = self.losses["G"]["p"]["gan"](fake_d_global, True, False)
            loss += self.losses["G"]["p"]["gan"](fake_d_local, True, False)
            loss *= lambdas.G["p"]["gan"]

            self.logger.losses.gen.p.gan = loss.item()

            step_loss += loss

            # -----------------------------------
            # -----  Feature Matching Loss  -----
            # -----------------------------------
            # (only on global discriminator)
            # Order must be real, fake
            if self.opts.dis.p.get_intermediate_features:
                loss = self.losses["G"]["p"]["featmatch"](real_d_global, fake_d_global)
                loss *= lambdas.G["p"]["featmatch"]

                if isinstance(loss, float):
                    self.logger.losses.gen.p.featmatch = loss
                else:
                    self.logger.losses.gen.p.featmatch = loss.item()

                step_loss += loss

        # -------------------------------------------
        # -----  Single Discriminator GAN Loss  -----
        # -------------------------------------------
        else:
            real_cat = torch.cat([m, x], axis=1)
            fake_cat = torch.cat([m, fake_flooded], axis=1)
            real_fake_cat = torch.cat([real_cat, fake_cat], dim=0)

            real_fake_d = self.D["p"](real_fake_cat)
            real_d, fake_d = divide_pred(real_fake_d)

            loss = self.losses["G"]["p"]["gan"](fake_d, True, False)
            self.logger.losses.gen.p.gan = loss.item()
            step_loss += loss

            # -----------------------------------
            # -----  Feature Matching Loss  -----
            # -----------------------------------
            if self.opts.dis.p.get_intermediate_features and lambdas.G.p.featmatch != 0:
                loss = self.losses["G"]["p"]["featmatch"](real_d, fake_d)
                loss *= lambdas.G.p.featmatch

                if isinstance(loss, float):
                    self.logger.losses.gen.p.featmatch = loss
                else:
                    self.logger.losses.gen.p.featmatch = loss.item()

                step_loss += loss

        return step_loss

    def masker_c_loss(self, z, target, for_="G"):
        assert for_ in {"G", "D"}
        full_loss = torch.tensor(0.0, device=self.device)
        # -------------------
        # -----  Depth  -----
        # -------------------
        one_hot = self.opts.classifier.loss != "cross_entropy"
        output_classifier = self.C(z)
        # Cross entropy loss (with sigmoid) with fake labels to fool C
        loss = self.losses["G"]["classifier"](
            output_classifier, fake_domains_to_class_tensor(target, one_hot),
        )
        loss *= self.opts.train.lambdas.G.classifier
        full_loss += loss

        return full_loss

    def masker_d_loss(self, x, z, target, domain, for_="G"):
        assert for_ in {"G", "D"}
        self.assert_z_matches_x(x, z)
        assert x.shape[0] == target.shape[0]
        zero_loss = torch.tensor(0.0, device=self.device)
        weight = self.opts.train.lambdas.G.d.main

        prediction, z_depth = self.G.decoders["d"](z)

        if self.opts.gen.d.classify.enable:
            target.squeeze_(1)

        full_loss = self.losses["G"]["tasks"]["d"](prediction, target)
        full_loss *= weight

        if weight == 0 or (domain == "r" and "d" not in self.pseudo_training_tasks):
            return zero_loss, prediction, z_depth

        return full_loss, prediction, z_depth

    def masker_s_loss(self, x, z, depth_preds, z_depth, target, domain, for_="G"):
        assert for_ in {"G", "D"}
        assert domain in {"r", "s"}
        self.assert_z_matches_x(x, z)
        assert x.shape[0] == target.shape[0] if target is not None else True
        full_loss = torch.tensor(0.0, device=self.device)
        softmax_preds = None
        # --------------------------
        # -----  Segmentation  -----
        # --------------------------
        pred = None
        if for_ == "G" or self.opts.gen.s.use_advent:
            pred = self.G.decoders["s"](z, z_depth)

        # Supervised segmentation loss: crossent for sim domain,
        # crossent_pseudo for real ; loss is crossent in any case
        if for_ == "G":
            if domain == "s" or "s" in self.pseudo_training_tasks:
                if domain == "s":
                    logger = self.logger.losses.gen.task["s"]["crossent"]
                    weight = self.opts.train.lambdas.G["s"]["crossent"]
                else:
                    logger = self.logger.losses.gen.task["s"]["crossent_pseudo"]
                    weight = self.opts.train.lambdas.G["s"]["crossent_pseudo"]

                if weight != 0:
                    # Cross-Entropy loss
                    loss_func = self.losses["G"]["tasks"]["s"]["crossent"]
                    loss = loss_func(pred, target.squeeze(1))
                    loss *= weight
                    full_loss += loss
                    logger[domain] = loss.item()

            if domain == "r":
                weight = self.opts.train.lambdas.G["s"]["minent"]
                if self.opts.gen.s.use_minent and weight != 0:
                    softmax_preds = softmax(pred, dim=1)
                    # Entropy minimization loss
                    loss = self.losses["G"]["tasks"]["s"]["minent"](softmax_preds)
                    loss *= weight
                    full_loss += loss

                    self.logger.losses.gen.task["s"]["minent"]["r"] = loss.item()

        # Fool ADVENT discriminator
        if self.opts.gen.s.use_advent:
            if for_ == "D":
                domain_label = domain
                logger = {}
                loss_func = self.losses["D"]["advent"]
                pred = pred.detach()
                if self.opts.gen.s.depth_dada_fusion:
                    depth_preds = depth_preds.detach()
                else:
                    depth_preds = None
                weight = self.opts.train.lambdas.advent.adv_main
            else:
                domain_label = "s"
                logger = self.logger.losses.gen.task["s"]["advent"]
                loss_func = self.losses["G"]["tasks"]["s"]["advent"]
                weight = self.opts.train.lambdas.G["s"]["advent"]

            if (for_ == "D" or domain == "r") and weight != 0:
                if softmax_preds is None:
                    softmax_preds = softmax(pred, dim=1)
                loss = loss_func(
                    softmax_preds,
                    self.domain_labels[domain_label],
                    self.D["s"]["Advent"],
                    depth_preds,
                )
                loss *= weight
                full_loss += loss
                logger[domain] = loss.item()

                if for_ == "D":
                    # WGAN: clipping or GP
                    if self.opts.dis.s.gan_type == "GAN" or "WGAN_norm":
                        pass
                    elif self.opts.dis.s.gan_type == "WGAN":
                        for p in self.D["s"]["Advent"].parameters():
                            p.data.clamp_(
                                self.opts.dis.s.wgan_clamp_lower,
                                self.opts.dis.s.wgan_clamp_upper,
                            )
                    elif self.opts.dis.s.gan_type == "WGAN_gp":
                        prob_need_grad = autograd.Variable(pred, requires_grad=True)
                        d_out = self.D["s"]["Advent"](prob_need_grad)
                        gp = get_WGAN_gradient(prob_need_grad, d_out)
                        gp_loss = gp * self.opts.train.lambdas.advent.WGAN_gp
                        full_loss += gp_loss
                    else:
                        raise NotImplementedError

        return full_loss, pred

    def masker_m_loss(self, x, z, target, domain, for_="G", cond=None):
        assert for_ in {"G", "D"}
        assert domain in {"r", "s"}
        self.assert_z_matches_x(x, z)
        assert x.shape[0] == target.shape[0] if target is not None else True
        full_loss = torch.tensor(0.0, device=self.device)

        # ? output features classifier
        pred_logits = self.G.decoders["m"](z, cond)
        pred_prob = sigmoid(pred_logits)
        pred_prob_complementary = 1 - pred_prob
        prob = torch.cat([pred_prob, pred_prob_complementary], dim=1)

        if for_ == "G":
            # TV loss
            weight = self.opts.train.lambdas.G.m.tv
            if weight != 0:
                loss = self.losses["G"]["tasks"]["m"]["tv"](pred_prob)
                loss *= weight
                full_loss += loss

                self.logger.losses.gen.task["m"]["tv"][domain] = loss.item()

            weight = self.opts.train.lambdas.G.m.bce
            if domain == "s" and weight != 0:
                # CrossEnt Loss
                loss = self.losses["G"]["tasks"]["m"]["bce"](pred_logits, target)
                loss *= weight
                full_loss += loss
                self.logger.losses.gen.task["m"]["bce"]["s"] = loss.item()

            if domain == "r":

                weight = self.opts.train.lambdas.G["m"]["gi"]
                if self.opts.gen.m.use_ground_intersection and weight != 0:
                    # GroundIntersection loss
                    loss = self.losses["G"]["tasks"]["m"]["gi"](pred_prob, target)
                    loss *= weight
                    full_loss += loss
                    self.logger.losses.gen.task["m"]["gi"]["r"] = loss.item()

                weight = self.opts.train.lambdas.G.m.pl4m
                if self.use_pl4m and weight != 0:
                    # Painter loss
                    pl4m_loss = self.painter_loss_for_masker(x, pred_prob)
                    pl4m_loss *= weight
                    full_loss += pl4m_loss
                    self.logger.losses.gen.task.m.pl4m.r = pl4m_loss.item()

                weight = self.opts.train.lambdas.advent.ent_main
                if self.opts.gen.m.use_minent and weight != 0:
                    # MinEnt loss
                    loss = self.losses["G"]["tasks"]["m"]["minent"](prob)
                    loss *= weight
                    full_loss += loss
                    self.logger.losses.gen.task["m"]["minent"]["r"] = loss.item()

        if self.opts.gen.m.use_advent:
            # AdvEnt loss
            if for_ == "D":
                domain_label = domain
                logger = {}
                loss_func = self.losses["D"]["advent"]
                prob = prob.detach()
                weight = self.opts.train.lambdas.advent.adv_main
            else:
                domain_label = "s"
                logger = self.logger.losses.gen.task["m"]["advent"]
                loss_func = self.losses["G"]["tasks"]["m"]["advent"]
                weight = self.opts.train.lambdas.advent.adv_main

            if (for_ == "D" or domain == "r") and weight != 0:
                loss = loss_func(
                    prob.to(self.device),
                    self.domain_labels[domain_label],
                    self.D["m"]["Advent"],
                )
                loss *= weight
                full_loss += loss
                logger[domain] = loss.item()

            if for_ == "D":
                # WGAN: clipping or GP
                if self.opts.dis.m.gan_type == "GAN" or "WGAN_norm":
                    pass
                elif self.opts.dis.m.gan_type == "WGAN":
                    for p in self.D["s"]["Advent"].parameters():
                        p.data.clamp_(
                            self.opts.dis.m.wgan_clamp_lower,
                            self.opts.dis.m.wgan_clamp_upper,
                        )
                elif self.opts.dis.m.gan_type == "WGAN_gp":
                    prob_need_grad = autograd.Variable(prob, requires_grad=True)
                    d_out = self.D["s"]["Advent"](prob_need_grad)
                    gp = get_WGAN_gradient(prob_need_grad, d_out)
                    gp_loss = self.opts.train.lambdas.advent.WGAN_gp * gp
                    full_loss += gp_loss
                else:
                    raise NotImplementedError

        return full_loss, prob

    def painter_loss_for_masker(self, x, m):
        # pl4m loss
        # painter should not be updated
        for param in self.G.painter.parameters():
            param.requires_grad = False
        # TODO for param in self.D.painter.parameters():
        #     param.requires_grad = False

        fake_flooded = self.G.paint(m, x)

        if self.opts.dis.p.use_local_discriminator:
            fake_d_global = self.D["p"]["global"](fake_flooded)
            fake_d_local = self.D["p"]["local"](fake_flooded * m)

            # Note: discriminator returns [out_1,...,out_num_D] outputs
            # Each out_i is a list [feat1, feat2, ..., pred_i]

            pl4m_loss = self.losses["G"]["p"]["gan"](fake_d_global, True, False)
            pl4m_loss += self.losses["G"]["p"]["gan"](fake_d_local, True, False)
        else:
            real_cat = torch.cat([m, x], axis=1)
            fake_cat = torch.cat([m, fake_flooded], axis=1)
            real_fake_cat = torch.cat([real_cat, fake_cat], dim=0)

            real_fake_d = self.D["p"](real_fake_cat)
            _, fake_d = divide_pred(real_fake_d)

            pl4m_loss = self.losses["G"]["p"]["gan"](fake_d, True, False)

        if "p" in self.opts.tasks:
            for param in self.G.painter.parameters():
                param.requires_grad = True

        return pl4m_loss

    @torch.no_grad()
    def run_evaluation(self, verbose=0):
        print("******************* Running Evaluation ***********************")
        start_time = time()
        self.eval_mode()
        val_logger = None
        nb_of_batches = None
        for i, multi_batch_tuple in enumerate(self.val_loaders):
            # create a dictionnary (domain => batch) from tuple
            # (batch_domain_0, ..., batch_domain_i)
            # and send it to self.device
            nb_of_batches = i + 1
            multi_domain_batch = {
                batch["domain"][0]: self.batch_to_device(batch)
                for batch in multi_batch_tuple
            }
            self.get_G_loss(multi_domain_batch, verbose)

            if val_logger is None:
                val_logger = deepcopy(self.logger.losses.generator)
            else:
                val_logger = sum_dict(val_logger, self.logger.losses.generator)

        val_logger = div_dict(val_logger, nb_of_batches)
        self.logger.losses.generator = val_logger
        self.logger.log_losses(model_to_update="G", mode="val")

        for d in self.opts.domains:
            self.logger.log_comet_images("train", d)
            self.logger.log_comet_images("val", d)

        if "m" in self.opts.tasks and self.has_painter and not self.kitti_pretrain:
            self.logger.log_comet_combined_images("train", "r")
            self.logger.log_comet_combined_images("val", "r")

        if self.exp is not None:
            print()

        if "m" in self.opts.tasks or "s" in self.opts.tasks:
            self.eval_images("val", "r")
            self.eval_images("val", "s")

        if "p" in self.opts.tasks and not self.kitti_pretrain:
            val_fid = compute_val_fid(self)
            if self.exp is not None:
                self.exp.log_metric("val_fid", val_fid, step=self.logger.global_step)
            else:
                print("Validation FID Score", val_fid)

        self.train_mode()
        timing = int(time() - start_time)
        print("****************** Done in {}s *********************".format(timing))

    def eval_images(self, mode, domain):
        if domain == "s" and self.kitti_pretrain:
            domain = "kitti"
        if domain == "rf" or domain not in self.display_images[mode]:
            return

        metric_funcs = {"accuracy": accuracy, "mIOU": mIOU}
        metric_avg_scores = {"m": {}}
        if "s" in self.opts.tasks:
            metric_avg_scores["s"] = {}
        if "d" in self.opts.tasks and domain == "s" and self.opts.gen.d.classify.enable:
            metric_avg_scores["d"] = {}

        for key in metric_funcs:
            for task in metric_avg_scores:
                metric_avg_scores[task][key] = []

        for im_set in self.display_images[mode][domain]:
            x = im_set["data"]["x"].unsqueeze(0).to(self.device)
            z = self.G.encode(x)

            s_pred = d_pred = z_depth = None

            if "d" in metric_avg_scores:
                d_pred, z_depth = self.G.decoders["d"](z)
                d_pred = d_pred.detach().cpu()

                if domain == "s":
                    d = im_set["data"]["d"].unsqueeze(0).detach()

                    for metric in metric_funcs:
                        metric_score = metric_funcs[metric](d_pred, d)
                        metric_avg_scores["d"][metric].append(metric_score)

            if "s" in metric_avg_scores:
                if z_depth is None:
                    if "d" in self.opts.tasks and self.opts.gen.s.depth_feat_fusion:
                        _, z_depth = self.G.decoders["d"](z)
                s_pred = self.G.decoders["s"](z, z_depth).detach().cpu()
                s = im_set["data"]["s"].unsqueeze(0).detach()

                for metric in metric_funcs:
                    metric_score = metric_funcs[metric](s_pred, s)
                    metric_avg_scores["s"][metric].append(metric_score)

            if "m" in self.opts:
                cond = None
                if s_pred is not None and d_pred is not None:
                    cond = self.G.make_m_cond(d_pred, s_pred, x)
                pred_mask = self.G.mask(z=z, cond=cond).detach().cpu()
                pred_mask = (pred_mask > 0.5).to(torch.float32)
                pred_prob = torch.cat([1 - pred_mask, pred_mask], dim=1)

                m = im_set["data"]["m"].unsqueeze(0).detach()

                for metric in metric_funcs:
                    if metric != "mIOU":
                        metric_score = metric_funcs[metric](pred_mask, m)
                    else:
                        metric_score = metric_funcs[metric](pred_prob, m)

                    metric_avg_scores["m"][metric].append(metric_score)

        metric_avg_scores = {
            task: {
                metric: np.mean(values) if values else float("nan")
                for metric, values in met_dict.items()
            }
            for task, met_dict in metric_avg_scores.items()
        }
        metric_avg_scores = {
            task: {
                metric: value if not np.isnan(value) else -1
                for metric, value in met_dict.items()
            }
            for task, met_dict in metric_avg_scores.items()
        }
        if self.exp is not None:
            self.exp.log_metrics(
                flatten_opts(metric_avg_scores),
                prefix=f"metrics_{mode}_{domain}",
                step=self.logger.global_step,
            )
        else:
            print(f"metrics_{mode}_{domain}")
            print(flatten_opts(metric_avg_scores))

        return 0

    def functional_test_mode(self):
        import atexit

        self.opts.output_path = Path("~").expanduser() / "omnigan" / "functional_tests"
        Path(self.opts.output_path).mkdir(parents=True, exist_ok=True)
        with open(Path(self.opts.output_path) / "is_functional.test", "w") as f:
            f.write("trainer functional test - delete this dir")

        if self.exp is not None:
            self.exp.log_parameter("is_functional_test", True)
        atexit.register(self.del_output_path)

    def del_output_path(self, force=False):
        import shutil

        if not Path(self.opts.output_path).exists():
            return

        if (Path(self.opts.output_path) / "is_functional.test").exists() or force:
            shutil.rmtree(self.opts.output_path)

    def compute_fire(self, x, seg_preds=None, z=None, z_depth=None):
        """
        Transforms input tensor given wildfires event
        Args:
            x (torch.Tensor): Input tensor
                seg_preds (torch.Tensor): Semantic segmentation
                predictions for input tensor
            z (torch.Tensor): Latent vector of encoded "x".
                Can be None if seg_preds is given.
        Returns:
            torch.Tensor: Wildfire version of input tensor
        """

        if seg_preds is None:
            if z is None:
                z = self.G.encode(x)
            seg_preds = self.G.decoders["s"](z, z_depth)
        fire_color = (
            self.opts.events.fire.color.r,
            self.opts.events.fire.color.g,
            self.opts.events.fire.color.b,
        )
        blur_radius = self.opts.events.fire.blur_radius
        if x.shape[0] > 0:
            return torch.cat(
                [
                    add_fire(
                        x[i].unsqueeze(0),
                        seg_preds[i].unsqueeze(0),
                        fire_color,
                        blur_radius,
                    )
                    for i in range(x.shape[0])
                ]
            )

        return add_fire(x, seg_preds, fire_color, blur_radius)

    def compute_flood(self, x, z=None, m=None, s=None, cloudy=None, bin_value=-1):
        """
        Applies a flood (mask + paint) to an input image, with optionally
        pre-computed masker z or mask

        Args:
            x (torch.Tensor): B x C x H x W -1:1 input image
            z (torch.Tensor, optional): B x C x H x W Masker latent vector.
                Defaults to None.
            m (torch.Tensor, optional): B x 1 x H x W Mask. Defaults to None.
            bin_value (float, optional): Mask binarization value.
                Set to -1 to use smooth masks (no binarization)

        Returns:
            torch.Tensor: B x 3 x H x W -1:1 flooded image
        """

        if m is None:
            if z is None:
                z = self.G.encode(x)
            m = self.G.mask(z=z)

        if bin_value >= 0:
            m = (m > bin_value).to(m.dtype)

        if cloudy:
            assert s is not None
            return self.G.paint_cloudy(m, x, s)

        return self.G.paint(m, x)

    def compute_smog(self, x, z=None, d=None, s=None, use_sky_seg=False):
        # implementation from the paper:
        # HazeRD: An outdoor scene dataset and benchmark for single image dehazing
        sky_mask = None
        if d is None or (use_sky_seg and s is None):
            if z is None:
                z = self.G.encode(x)
            if d is None:
                d, _ = self.G.decoders["d"](z)
            if use_sky_seg and s is None:
                if "s" not in self.opts.tasks:
                    raise ValueError(
                        "Cannot have "
                        + "(use_sky_seg is True and s is None and 's' not in tasks)"
                    )
                s = self.G.decoders["s"](z)
                # TODO: s to sky mask
                # TODO: interpolate to d's size

        params = self.opts.events.smog

        airlight = params.airlight * torch.ones(3)
        airlight = airlight.view(1, -1, 1, 1).to(self.device)

<<<<<<< HEAD
        self.G.load_state_dict(checkpoint["G"])
        if not ("m" in self.opts.tasks and "p" in self.opts.tasks):
            self.g_opt.load_state_dict(checkpoint["g_opt"])
        self.logger.epoch = checkpoint["epoch"] + 1
        self.logger.global_step = checkpoint["step"]
=======
        irradiance = srgb2lrgb(x)
>>>>>>> 709c261c

        beta = torch.tensor([params.beta / params.vr] * 3)
        beta = beta.view(1, -1, 1, 1).to(self.device)

        d = normalize(d, mini=0.3, maxi=1.0)
        d = 1.0 / d
        d = normalize(d, mini=0.1, maxi=1)

        if sky_mask is not None:
            d[sky_mask] = 1

        d = torch.nn.functional.interpolate(
            d, size=x.shape[-2:], mode="bilinear", align_corners=True
        )

        d = d.repeat(1, 3, 1, 1)

        transmission = torch.exp(d * -beta)

        smogged = transmission * irradiance + (1 - transmission) * airlight

        return lrgb2srgb(smogged)<|MERGE_RESOLUTION|>--- conflicted
+++ resolved
@@ -1132,11 +1132,6 @@
             disc_loss["p"] = {"global": 0, "local": 0}
         else:
             disc_loss["p"] = {"gan": 0}
-
-<<<<<<< HEAD
-            if self.logger.epoch % self.opts.train.save_n_epochs == 0:
-                self.save()
-=======
         for domain, batch in multi_domain_batch.items():
             x = batch["data"]["x"]
 
@@ -1217,7 +1212,6 @@
                 for dom, d in disc_loss.items()
             }
         )
->>>>>>> 709c261c
 
         loss = sum(v for d in disc_loss.values() for k, v in d.items())
         return loss
@@ -1313,81 +1307,7 @@
                     loss, _ = self.masker_m_loss(x, z, target, domain, "G", cond=cond)
                     m_loss += loss
                     self.logger.losses.gen.task["m"][domain] = loss.item()
-
-<<<<<<< HEAD
-                    # Then TV loss
-                    update_loss = (
-                        self.losses["G"]["tasks"]["m"]["tv"](prediction)
-                        * self.opts.train.lambdas.G.m.tv
-                    )
-                    step_loss += update_loss
-
-                    self.logger.losses.gen.task["m"]["tv"][
-                        batch_domain
-                    ] = update_loss.item()
-
-                    # Then Compare loss
-                    if self.opts.gen.m.use_compare_loss:
-                        if self.verbose > 0:
-                            print("Using compare loss.")
-                        update_loss = (
-                            self.losses["G"]["tasks"][update_task]["compare"](
-                                prediction, update_target
-                            )
-                            * lambdas.G[update_task]["compare"]
-                        )
-                        step_loss += update_loss
-                        self.logger.losses.gen.task[update_task]["compare"][
-                            batch_domain
-                        ] = update_loss.item()
-
-                    # ADVENT
-                    if batch_domain == "r":
-                        pred_complementary = 1 - prediction
-                        prob = torch.cat([prediction, pred_complementary], dim=1)
-                        if self.opts.gen.m.use_minent:
-                            # Then Minent loss
-                            update_loss = (
-                                self.losses["G"]["tasks"]["m"]["minent"](
-                                    prob.to(self.device)
-                                )
-                                * self.opts.train.lambdas.advent.ent_main
-                            )
-                            step_loss += update_loss
-                            self.logger.losses.gen.task["m"]["minent"][
-                                "r"
-                            ] = update_loss.item()
-
-                        if self.opts.gen.m.use_advent:
-                            # Then Advent loss
-                            update_loss = (
-                                self.losses["G"]["tasks"]["m"]["advent"](
-                                    prob.to(self.device),
-                                    self.domain_labels["s"],
-                                    self.D["m"]["Advent"],
-                                )
-                                * self.opts.train.lambdas.advent.adv_main
-                            )
-                            step_loss += update_loss
-                            self.logger.losses.gen.task["m"]["advent"][
-                                batch_domain
-                            ] = update_loss.item()
-        return step_loss
-
-    def sample_z(self, batch_size):
-        return (
-            torch.empty(
-                batch_size,
-                self.opts.gen.p.latent_dim,
-                self.painter_z_h,
-                self.painter_z_w,
-            )
-            .normal_(mean=0, std=1.0)
-            .to(self.device)
-        )
-=======
         return m_loss
->>>>>>> 709c261c
 
     def get_painter_loss(self, multi_domain_batch):
         """Computes the translation loss when flooding/deflooding images
@@ -2048,15 +1968,7 @@
         airlight = params.airlight * torch.ones(3)
         airlight = airlight.view(1, -1, 1, 1).to(self.device)
 
-<<<<<<< HEAD
-        self.G.load_state_dict(checkpoint["G"])
-        if not ("m" in self.opts.tasks and "p" in self.opts.tasks):
-            self.g_opt.load_state_dict(checkpoint["g_opt"])
-        self.logger.epoch = checkpoint["epoch"] + 1
-        self.logger.global_step = checkpoint["step"]
-=======
         irradiance = srgb2lrgb(x)
->>>>>>> 709c261c
 
         beta = torch.tensor([params.beta / params.vr] * 3)
         beta = beta.view(1, -1, 1, 1).to(self.device)
