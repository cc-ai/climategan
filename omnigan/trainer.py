--- conflicted
+++ resolved
@@ -27,10 +27,7 @@
     vgg_preprocess,
 )
 from omnigan.utils import div_dict, flatten_opts, sum_dict, merge
-<<<<<<< HEAD
-=======
 from omnigan.eval_metrics import iou, accuracy
->>>>>>> 9e4b288a
 
 
 class Trainer:
@@ -1035,15 +1032,11 @@
         if "m" in self.opts.tasks and "p" in self.opts.tasks:
             self.log_comet_combined_images("val", "r")
 
-<<<<<<< HEAD
-        print("******************DONE EVALUATING*********************")
-=======
         if "m" in self.opts.tasks:
             self.eval_images("val", "r")
             self.eval_images("val", "s")
 
         print("******************DONE INFERRING*********************")
->>>>>>> 9e4b288a
 
     def save(self):
         save_dir = Path(self.opts.output_path) / Path("checkpoints")
