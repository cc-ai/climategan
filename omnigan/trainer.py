"""Main component: the trainer handles everything:
    * initializations
    * training
    * saving
"""
import os
from copy import deepcopy
from pathlib import Path
from time import time

import warnings

warnings.simplefilter("ignore", UserWarning)

import torch
import torchvision.utils as vutils
from addict import Dict
from comet_ml import Experiment

from omnigan.classifier import OmniClassifier, get_classifier
from omnigan.data import get_all_loaders, decode_segmap_merged_labels
from omnigan.discriminator import OmniDiscriminator, get_dis
from omnigan.generator import OmniGenerator, get_gen
from omnigan.losses import get_losses
from omnigan.optim import get_optimizer
from omnigan.tutils import (
    domains_to_class_tensor,
    fake_domains_to_class_tensor,
    get_num_params,
    shuffle_batch_tuple,
    vgg_preprocess,
    norm_tensor,
    zero_grad,
)
from omnigan.utils import div_dict, flatten_opts, sum_dict, merge, get_display_indices
from omnigan.eval_metrics import iou, accuracy
from tqdm import tqdm


class Trainer:
    """Main trainer class
    """

    def __init__(self, opts, comet_exp=None, verbose=0):
        """Trainer class to gather various model training procedures
        such as training evaluating saving and logging

        init:
        * creates an addict.Dict logger
        * creates logger.exp as a comet_exp experiment if `comet` arg is True
        * sets the device (1 GPU or CPU)

        Args:
            opts (addict.Dict): options to configure the trainer, the data, the models
            comet (bool, optional): whether to log the trainer with comet.ml.
                                    Defaults to False.
            verbose (int, optional): printing level to debug. Defaults to 0.
        """
        super().__init__()

        self.opts = opts
        self.verbose = verbose
        self.logger = Dict()
        self.logger.epoch = 0
        self.loaders = None
        self.losses = None
<<<<<<< HEAD
        self.input_shape = None

        self.G = self.D = self.C = None
=======
        self.lr_names = {}
>>>>>>> cbf4d0ec

        self.is_setup = False

        self.device = torch.device("cuda:0" if torch.cuda.is_available() else "cpu")

        self.exp = None
        if isinstance(comet_exp, Experiment):
            self.exp = comet_exp
        self.domain_labels = {"s": 0, "r": 1}

    def eval_mode(self):
        """
        Set trainer's models in eval mode
        """
        if self.G is not None:
            self.G.eval()
        if self.D is not None:
            self.D.eval()
        if self.C is not None:
            self.C.eval()

    def train_mode(self):
        """
        Set trainer's models in train mode
        """
        if self.G is not None:
            self.G.train()
        if self.D is not None:
            self.D.train()
        if self.C is not None:
            self.C.train()

    def log_losses(self, model_to_update="G", mode="train"):
        """Logs metrics on comet.ml

        Args:
            model_to_update (str, optional): One of "G", "D" or "C". Defaults to "G".
        """
        loss_names = {"G": "gen", "D": "disc", "C": "classifier"}

        if self.opts.train.log_level < 1:
            return

        if self.exp is None:
            return

        assert model_to_update in {
            "G",
            "D",
            "C",
        }, "unknown model to log losses {}".format(model_to_update)

        loss_to_update = self.logger.losses[loss_names[model_to_update]]

        losses = loss_to_update.copy()

        if self.opts.train.log_level == 1:
            # Only log aggregated losses: delete other keys in losses
            for k in loss_to_update:
                if k not in {"masker", "total_loss", "painter"}:
                    del losses[k]
        # convert losses into a single-level dictionnary

        losses = flatten_opts(losses)
        self.exp.log_metrics(
            losses, prefix=f"{model_to_update}_{mode}:", step=self.logger.global_step
        )

    def batch_to_device(self, b):
        """sends the data in b to self.device

        Args:
            b (dict): the batch dictionnay

        Returns:
            dict: the batch dictionnary with its "data" field sent to self.device
        """
        for task, tensor in b["data"].items():
            b["data"][task] = tensor.to(self.device)
        return b

    def compute_latent_shape(self):
        """Compute the latent shape, i.e. the Encoder's output shape,
        from a batch.

        Raises:
            ValueError: If no loader, the latent_shape cannot be inferred

        Returns:
            tuple: (c, h, w)
        """
        x = None
        for mode in self.loaders:
            for domain in self.loaders[mode]:
                x = self.loaders[mode][domain].dataset[0]["data"]["x"].to(self.device)
                break
            if x is not None:
                break

        if x is None:
            raise ValueError("No batch found to compute_latent_shape")

        x = x.unsqueeze(0)
        z = self.G.encode(x)
        return z.shape[1:]

    def compute_input_shape(self):
        """Compute the latent shape, i.e. the Encoder's output shape,
        from a batch.

        Raises:
            ValueError: If no loader, the latent_shape cannot be inferred

        Returns:
            tuple: (c, h, w)
        """
        shape = None
        for mode in self.loaders:
            for domain in self.loaders[mode]:
                shape = self.loaders[mode][domain].dataset[0]["data"]["x"].shape
                break
            if shape is not None:
                break

        if shape is None:
            raise ValueError("No batch found to compute_latent_shape")

        return shape

    def print_num_parameters(self):
        print("---------------------------")
        if self.G.encoder is not None:
            print("num params encoder: ", get_num_params(self.G.encoder))
        for d in self.G.decoders.keys():
            print(
                "num params decoder {}: {}".format(
                    d, get_num_params(self.G.decoders[d])
                )
            )
        for d in self.D.keys():
            print("num params discrim {}: {}".format(d, get_num_params(self.D[d])))
        print("num params painter: ", get_num_params(self.G.painter))
        if self.C is not None:
            print("num params classif: ", get_num_params(self.C))
        print("---------------------------")

    def setup(self, inference=False):
        """Prepare the trainer before it can be used to train the models:
            * initialize G and D
            * compute latent space dims and create classifier accordingly
            * creates 3 optimizers
        """
        self.logger.global_step = 0
        start_time = time()
        self.logger.time.start_time = start_time
        verbose = self.verbose

        if not inference:
            self.loaders = get_all_loaders(self.opts)

        # -----------------------
        # -----  Generator  -----
        # -----------------------
        __t = time()
        print("Creating generator:")
        self.G: OmniGenerator = get_gen(self.opts, verbose=verbose, no_init=inference)
        print("Sending to", self.device)
        self.G = self.G.to(self.device)
        print(
            f"Generator OK in {time() - __t:.1f}s.", end="", flush=True,
        )

        if self.input_shape is None:
            if inference:
                raise ValueError(
                    "Cannot auto-set input_shape from loaders in inference mode."
                    + " It  has to  be set prior to setup()."
                )
            print("Computing latent & input shapes...", end="", flush=True)
            self.input_shape = self.compute_input_shape()

        if "s" in self.opts.tasks:
            self.G.decoders["s"].set_target_size(self.input_shape[-2:])

        print("OK.")
        self.painter_z_h = self.input_shape[-2] // (2 ** self.opts.gen.p.spade_n_up)
        self.painter_z_w = self.input_shape[-1] // (2 ** self.opts.gen.p.spade_n_up)

        if inference:
            print("Inference mode: no Discriminator, no Classifier, no optimizers")
            return

        # ---------------------------
        # -----  Discriminator  -----
        # ---------------------------

        self.D: OmniDiscriminator = get_dis(self.opts, verbose=verbose).to(self.device)
        print("Discriminator OK.")

        # ------------------------
        # -----  Classifier  -----
        # ------------------------

        self.C: OmniClassifier = None
        if self.G.encoder is not None and self.opts.train.latent_domain_adaptation:
            self.latent_shape = self.compute_latent_shape()
            self.C = get_classifier(self.opts, self.latent_shape, verbose=verbose).to(
                self.device
            )
        print("Classifier OK.")

        self.print_num_parameters()

<<<<<<< HEAD
        # --------------------------
        # -----  Optimization  -----
        # --------------------------
        self.g_opt, self.g_scheduler = get_optimizer(self.G, self.opts.gen.opt)
=======
        # Get different optimizers for each task (different learning rates)
        self.g_opt, self.g_scheduler, self.lr_names["G"] = get_optimizer(
            self.G, self.opts.gen.opt, self.opts.tasks
        )
>>>>>>> cbf4d0ec

        if get_num_params(self.D) > 0:
            self.d_opt, self.d_scheduler, self.lr_names["D"] = get_optimizer(
                self.D, self.opts.dis.opt, self.opts.tasks
            )
        else:
            self.d_opt, self.d_scheduler = None, None

        if self.C is not None:
            self.c_opt, self.c_scheduler, self.lr_names["C"] = get_optimizer(
                self.C, self.opts.classifier.opt, None
            )
        else:
            self.c_opt, self.c_scheduler = None, None

        if self.opts.train.resume:
            self.resume()

        self.losses = get_losses(self.opts, verbose, device=self.device)

        if verbose > 0:
            for mode, mode_dict in self.loaders.items():
                for domain, domain_loader in mode_dict.items():
                    print(
                        "Loader {} {} : {}".format(
                            mode, domain, len(domain_loader.dataset)
                        )
                    )

        # ----------------------------
        # -----  Display images  -----
        # ----------------------------
        print("Creating display images...", end="", flush=True)
        self.display_images = {}
        for mode, mode_dict in self.loaders.items():
            self.display_images[mode] = {}
            for domain, domain_loader in mode_dict.items():
                dataset = self.loaders[mode][domain].dataset
                display_indices = get_display_indices(self.opts, domain, len(dataset))
                self.display_images[mode][domain] = [
                    Dict(dataset[i]) for i in display_indices if i < len(dataset)
                ]

        print("Setup done.")
        self.is_setup = True

    def g_opt_step(self):
        """Run an optimizing step ; if using ExtraAdam, there needs to be an extrapolation
        step every other step
        """
        if "extra" in self.opts.gen.opt.optimizer.lower() and (
            self.logger.global_step % 2 == 0
        ):
            self.g_opt.extrapolation()
        else:
            self.g_opt.step()

    def d_opt_step(self):
        """Run an optimizing step ; if using ExtraAdam, there needs to be an extrapolation
        step every other step
        """
        if "extra" in self.opts.dis.opt.optimizer.lower() and (
            self.logger.global_step % 2 == 0
        ):
            self.d_opt.extrapolation()
        else:
            self.d_opt.step()

    def c_opt_step(self):
        """Run an optimizing step ; if using ExtraAdam, there needs to be an extrapolation
        step every other step
        """
        if "extra" in self.opts.classifier.opt.optimizer.lower() and (
            self.logger.global_step % 2 == 0
        ):
            self.c_opt.extrapolation()
        else:
            self.c_opt.step()

    @property
    def train_loaders(self):
        """Get a zip of all training loaders

        Returns:
            generator: zip generator yielding tuples:
                (batch_rf, batch_rn, batch_sf, batch_sn)
        """
        return zip(*list(self.loaders["train"].values()))

    def update_learning_rates(self):
        if self.g_scheduler is not None:
            self.g_scheduler.step()
        if self.d_scheduler is not None:
            self.d_scheduler.step()
        if self.c_scheduler is not None:
            self.c_scheduler.step()

    def log_learning_rates(self):
        lrs = {}
        if self.g_scheduler is not None:
            for name, lr in zip(self.lr_names["G"], self.g_scheduler.get_last_lr()):
                lrs[f"lr_G_{name}"] = lr
        if self.d_scheduler is not None:
            for name, lr in zip(self.lr_names["D"], self.d_scheduler.get_last_lr()):
                lrs[f"lr_D_{name}"] = lr
        if self.c_scheduler is not None:
            for name, lr in zip(self.lr_names["C"], self.c_scheduler.get_last_lr()):
                lrs[f"lr_C_{name}"] = lr
        self.exp.log_metrics(lrs, step=self.logger.global_step)

    @property
    def val_loaders(self):
        """Get a zip of all validation loaders

        Returns:
            generator: zip generator yielding tuples:
                (batch_rf, batch_rn, batch_sf, batch_sn)
        """
        return zip(*list(self.loaders["val"].values()))

    def run_epoch(self):
        """Runs an epoch:
        * checks trainer is setup
        * gets a tuple of batches per domain
        * sends batches to device
        * updates sequentially G, D, C
        """
        assert self.is_setup
        self.train_mode()
        self.exp.log_parameter("epoch", self.logger.epoch)
        epoch_len = min(len(loader) for loader in self.loaders["train"].values())
        epoch_desc = "Epoch {}".format(self.logger.epoch)
        for multi_batch_tuple in tqdm(
            self.train_loaders,
            desc=epoch_desc,
            total=epoch_len,
            mininterval=0.5,
            unit="batch",
        ):
            # create a dictionnay (domain => batch) from tuple
            # (batch_domain_0, ..., batch_domain_i)
            # and send it to self.device

            step_start_time = time()
            multi_batch_tuple = shuffle_batch_tuple(multi_batch_tuple)

            # The `[0]` is because the domain is contained in a list
            # i.e. domain "r" is ["r"]
            multi_domain_batch = {
                batch["domain"][0]: self.batch_to_device(batch)
                for batch in multi_batch_tuple
            }

            if self.d_opt is not None:
                # freeze params of the discriminator
                for param in self.D.parameters():
                    param.requires_grad = False

            # ------------------------------
            # -----  Update Generator  -----
            # ------------------------------
            self.update_g(multi_domain_batch)

            # ----------------------------------
            # -----  Update Discriminator  -----
            # ----------------------------------
            if self.d_opt is not None:
                # unfreeze params of advent discriminator
                for param in self.D.parameters():
                    param.requires_grad = True

                self.update_d(multi_domain_batch)

            # -------------------------------
            # -----  Update Classifier  -----
            # -------------------------------
            if self.opts.train.latent_domain_adaptation and self.C is not None:
                self.update_c(multi_domain_batch)

            # -----------------
            # -----  Log  -----
            # -----------------
            self.logger.global_step += 1
            step_time = time() - step_start_time
            self.log_step_time(step_time)

        self.update_learning_rates()
        self.log_learning_rates()

    def log_step_time(self, step_time):
        """Logs step-time on comet.ml

        Args:
            step_time (float): step-time in seconds
        """
        if self.exp:
            self.exp.log_metric("Step-time", step_time, step=self.logger.global_step)

    def log_comet_images(self, mode, domain):
        save_images = {}
        if domain != "rf":
            for j, im_set in enumerate(self.display_images[mode][domain]):
                print(j, end="\r")
                x = im_set["data"]["x"].unsqueeze(0).to(self.device)
                self.z = self.G.encode(x)

                for update_task, update_target in im_set["data"].items():
                    target = im_set["data"][update_task].unsqueeze(0).to(self.device)
                    task_saves = []

                    if update_task == "x":
                        continue

                    if update_task not in save_images:
                        save_images[update_task] = []

                    prediction = self.G.decoders[update_task](self.z)

                    if update_task == "s":
                        target = (
                            decode_segmap_merged_labels(target, domain, True)
                            .float()
                            .to(self.device)
                        )
                        prediction = (
                            decode_segmap_merged_labels(prediction, domain, False)
                            .float()
                            .to(self.device)
                        )
                        task_saves.append(target)

                    elif update_task == "m":
                        prediction = prediction.repeat(1, 3, 1, 1)
                        task_saves.append(x * (1.0 - prediction))
                        task_saves.append(x * (1.0 - target.repeat(1, 3, 1, 1)))

                    elif update_task == "d":
                        # prediction is a log depth tensor
                        target = (norm_tensor(target)) * 255
                        prediction = (norm_tensor(prediction)) * 255
                        prediction = prediction.repeat(1, 3, 1, 1)
                        task_saves.append(target.repeat(1, 3, 1, 1))

                    task_saves.append(prediction)
                    save_images[update_task].append(x.cpu().detach())

                    for im in task_saves:
                        save_images[update_task].append(im.cpu().detach())

            for task in save_images.keys():
                # Write images:
                self.write_images(
                    image_outputs=save_images[task],
                    mode=mode,
                    domain=domain,
                    task=task,
                    im_per_row=self.opts.comet.im_per_row.get(task, 4),
                    rows_per_log=self.opts.comet.get("rows_per_log", 5),
                    comet_exp=self.exp,
                )
        else:
            image_outputs = []
            for im_set in self.display_images[mode][domain]:
                x = im_set["data"]["x"].unsqueeze(0).to(self.device)
                m = im_set["data"]["m"].unsqueeze(0).to(self.device)

                z = self.sample_z(x.shape[0])
                prediction = self.G.painter(z, x * (1.0 - m))
                image_outputs.append(x * (1.0 - m))
                image_outputs.append(prediction)
                image_outputs.append(x)
                image_outputs.append(prediction * m)
            # Write images
            self.write_images(
                image_outputs=image_outputs,
                mode=mode,
                domain=domain,
                task="painter",
                im_per_row=self.opts.comet.im_per_row.get("p", 4),
                rows_per_log=self.opts.comet.get("rows_per_log", 5),
                comet_exp=self.exp,
            )

        return 0

    def log_comet_combined_images(self, mode, domain):

        image_outputs = []
        for im_set in self.display_images[mode][domain]:
            x = im_set["data"]["x"].unsqueeze(0).to(self.device)
            # m = im_set["data"]["m"].unsqueeze(0).to(self.device)

            z = self.sample_z(x.shape[0])
            m = self.G.decoders["m"](self.G.encode(x))

            prediction = self.G.painter(z, x * (1.0 - m))
            image_outputs.append(x * (1.0 - m))
            image_outputs.append(prediction)
            image_outputs.append(x)
            image_outputs.append(prediction * m)
        # Write images
        self.write_images(
            image_outputs=image_outputs,
            mode=mode,
            domain=domain,
            task="combined",
            im_per_row=self.opts.comet.im_per_row.get("p", 4),
            rows_per_log=self.opts.comet.get("rows_per_log", 5),
            comet_exp=self.exp,
        )

        return 0

    def write_images(
        self,
        image_outputs,
        mode,
        domain,
        task,
        im_per_row=3,
        rows_per_log=5,
        comet_exp=None,
    ):
        """
        Save output image

        Args:
            image_outputs (list(torch.Tensor)): all the images to log
            mode (str): train or val
            domain (str): current domain
            task (str): current task
            im_per_row (int, optional): umber of images to be displayed per row.
                Typically, for a given task: 3 because [input prediction, target].
                Defaults to 3.
            rows_per_log (int, optional): Number of rows (=samples) per uploaded image.
                Defaults to 5.
            comet_exp (comet_ml.Experiment, optional): experiment to use.
                Defaults to None.
        """
        curr_iter = self.logger.global_step
        nb_per_log = im_per_row * rows_per_log
        for logidx in range(rows_per_log):
            print(
                "Uploading images for",
                mode,
                domain,
                task,
                f"{logidx + 1}/{rows_per_log}",
                end="\r",
            )
            ims = image_outputs[logidx * nb_per_log : (logidx + 1) * nb_per_log]
            if not ims:
                continue
            ims = torch.stack(ims).squeeze()
            image_grid = vutils.make_grid(
                ims, nrow=im_per_row, normalize=True, scale_each=True
            )
            image_grid = image_grid.permute(1, 2, 0).cpu().numpy()

            if comet_exp is not None:
                comet_exp.log_image(
                    image_grid,
                    name=f"{mode}_{domain}_{task}_{str(curr_iter)}_#{logidx}",
                    step=curr_iter,
                )

    def train(self):
        """For each epoch:
        * train
        * eval
        * save
        """
        assert self.is_setup

        for self.logger.epoch in range(
            self.logger.epoch, self.logger.epoch + self.opts.train.epochs
        ):
            self.run_epoch()
            self.run_evaluation(verbose=1)

            if (
                self.logger.epoch != 0
                and self.logger.epoch % self.opts.train.save_n_epochs == 0
            ):
                self.save()

    def get_g_loss(self, multi_domain_batch, verbose=0):
        m_loss = p_loss = None

        # For now, always compute "representation loss"
        g_loss = 0

        if "m" in self.opts.tasks:
            m_loss = self.get_masker_loss(multi_domain_batch)
            self.logger.losses.gen.masker = m_loss.item()
            g_loss += m_loss

        if "p" in self.opts.tasks:
            p_loss = self.get_painter_loss(multi_domain_batch)
            self.logger.losses.gen.painter = p_loss.item()
            g_loss += p_loss

        if "m" in self.opts.tasks and "p" in self.opts.tasks:
            mp_loss = self.get_combined_loss(multi_domain_batch)
            g_loss += mp_loss

        assert g_loss != 0 and not isinstance(g_loss, int), "No update in get_g_loss!"

        self.logger.losses.gen.total_loss = g_loss.item()

        return g_loss

    def update_g(self, multi_domain_batch, verbose=0):
        """Perform an update on g from multi_domain_batch which is a dictionary
        domain => batch

        * compute loss
            * if using Sam Lavoie's representational_training:
                * compute either representation_loss or translation_loss
                  depending on the current step vs opts.train.representation_steps
            * otherwise compute both
        * loss.backward()
        * g_opt_step()
            * g_opt.step() or .extrapolation() depending on self.logger.global_step
        * logs losses on comet.ml with self.log_losses(model_to_update="G")

        Args:
            multi_domain_batch (dict): dictionnary of domain batches
        """
        zero_grad(self.G)
        g_loss = self.get_g_loss(multi_domain_batch, verbose)
        g_loss.backward()
        self.g_opt_step()
        self.log_losses(model_to_update="G", mode="train")

    def get_masker_loss(self, multi_domain_batch):  # TODO update docstrings
        """Only update the representation part of the model, meaning everything
        but the translation part

        * for each batch in available domains:
            * compute latent classifier loss with fake labels(1)
            * compute task-specific losses (2)
            * compute the adaptation and translation decoders' auto-encoding losses (3)
            * compute the adaptation decoder's translation losses (GAN and Cycle) (4)

        Args:
            multi_domain_batch (dict): dictionnary mapping domain names to batches from
            the trainer's loaders

        Returns:
            torch.Tensor: scalar loss tensor, weighted according to opts.train.lambdas
        """
        step_loss = 0
        lambdas = self.opts.train.lambdas
        one_hot = self.opts.classifier.loss != "cross_entropy"
        for batch_domain, batch in multi_domain_batch.items():
            # We don't care about the flooded domain here
            if batch_domain == "rf":
                continue

            x = batch["data"]["x"]
            self.z = self.G.encode(x)
            # ---------------------------------
            # -----  classifier loss (1)  -----
            # ---------------------------------
            if self.opts.train.latent_domain_adaptation:
                output_classifier = self.C(self.z)

                # Cross entropy loss (with sigmoid) with fake labels to fool C
                update_loss = (
                    self.losses["G"]["classifier"](
                        output_classifier,
                        fake_domains_to_class_tensor(batch["domain"], one_hot),
                    )
                    * lambdas.G.classifier
                )

                step_loss += update_loss
                self.logger.losses.gen.classifier[batch_domain] = update_loss.item()

            # -------------------------------------------------
            # -----  task-specific regression losses (2)  -----
            # -------------------------------------------------
            for update_task, update_target in batch["data"].items():
                if update_task not in {"m", "p", "x", "s"}:

                    if update_task == "d":
                        scaler = lambdas.G.d.main
                    else:
                        scaler = lambdas.G[update_task]

                    prediction = self.G.decoders[update_task](self.z)
                    update_loss = (
                        self.losses["G"]["tasks"][update_task](
                            prediction, update_target
                        )
                        * scaler
                    )

                    step_loss += update_loss
                    self.logger.losses.gen.task[update_task][
                        batch_domain
                    ] = update_loss.item()
                elif update_task == "s":
                    prediction = self.G.decoders[update_task](self.z)
                    # Supervised segmentation loss: crossent for sim domain,
                    # crossent_pseudo for real ; loss is crossent in any case
                    if batch_domain == "s" or self.opts.gen.s.use_pseudo_labels:
                        if batch_domain == "s":
                            loss_name = "crossent"
                        else:
                            loss_name = "crossent_pseudo"

                        update_loss = (
                            self.losses["G"]["tasks"]["s"]["crossent"](
                                prediction, update_target.squeeze(1)
                            )
                            * lambdas.G["s"][loss_name]
                        )
                        step_loss += update_loss

                        self.logger.losses.gen.task["s"][loss_name][
                            batch_domain
                        ] = update_loss.item()

                    if batch_domain == "r":
                        # Entropy minimization loss
                        if self.opts.gen.s.use_minent:
                            # Direct entropy minimization
                            update_loss = (
                                self.losses["G"]["tasks"][update_task]["minent"](
                                    prediction
                                )
                                * lambdas.G[update_task]["minent"]
                            )
                            step_loss += update_loss

                            self.logger.losses.gen.task[update_task]["minent"][
                                batch_domain
                            ] = update_loss.item()

                        # Fool ADVENT discriminator
                        if self.opts.gen.s.use_advent:
                            update_loss = (
                                self.losses["G"]["tasks"][update_task]["advent"](
                                    prediction,
                                    self.domain_labels["s"],
                                    self.D["s"]["Advent"],
                                )
                                * lambdas.G[update_task]["advent"]
                            )
                            step_loss += update_loss
                            self.logger.losses.gen.task[update_task]["advent"][
                                batch_domain
                            ] = update_loss.item()
                elif update_task == "m":
                    # ? output features classifier
                    prediction = self.G.decoders["m"](self.z)
                    if batch_domain == "s":

                        # Main loss first:
                        update_loss = (
                            self.losses["G"]["tasks"]["m"]["bce"](
                                prediction, update_target
                            )
                            * lambdas.G.m.bce
                        )
                        step_loss += update_loss

                        self.logger.losses.gen.task["m"]["bce"][
                            "s"
                        ] = update_loss.item()

                    # Then TV loss
                    update_loss = (
                        self.losses["G"]["tasks"]["m"]["tv"](prediction)
                        * self.opts.train.lambdas.G.m.tv
                    )
                    step_loss += update_loss

                    self.logger.losses.gen.task["m"]["tv"][
                        batch_domain
                    ] = update_loss.item()

                    if batch_domain == "r":
                        pred_complementary = 1 - prediction
                        prob = torch.cat([prediction, pred_complementary], dim=1)
                        if self.opts.gen.m.use_minent:
                            # Then Minent loss
                            update_loss = (
                                self.losses["G"]["tasks"]["m"]["minent"](
                                    prob.to(self.device)
                                )
                                * self.opts.train.lambdas.advent.ent_main
                            )
                            step_loss += update_loss
                            self.logger.losses.gen.task["m"]["minent"][
                                "r"
                            ] = update_loss.item()

                        if self.opts.gen.m.use_advent:
                            # Then Advent loss
                            update_loss = (
                                self.losses["G"]["tasks"]["m"]["advent"](
                                    prob.to(self.device),
                                    self.domain_labels["s"],
                                    self.D["m"]["Advent"],
                                )
                                * self.opts.train.lambdas.advent.adv_main
                            )
                            step_loss += update_loss
                            self.logger.losses.gen.task["m"]["advent"][
                                batch_domain
                            ] = update_loss.item()
        return step_loss

    def sample_z(self, batch_size):
        return (
            torch.empty(
                batch_size,
                self.opts.gen.p.latent_dim,
                self.painter_z_h,
                self.painter_z_w,
            )
            .normal_(mean=0, std=1.0)
            .to(self.device)
        )

    def get_painter_loss(self, multi_domain_batch):
        """Computes the translation loss when flooding/deflooding images

        Args:
            multi_domain_batch (dict): dictionnary mapping domain names to batches from
            the trainer's loaders

        Returns:
            torch.Tensor: scalar loss tensor, weighted according to opts.train.lambdas
        """
        step_loss = 0
        # self.g_opt.zero_grad()
        lambdas = self.opts.train.lambdas

        for batch_domain, batch in multi_domain_batch.items():
            # We don't care about the flooded domain here
            if batch_domain != "rf":
                continue

            x = batch["data"]["x"]
            m = batch["data"]["m"]  # ! different mask: hides water to be reconstructed
            z = self.sample_z(x.shape[0])
            masked_x = x * (1.0 - m)

            fake_flooded = self.G.painter(z, masked_x)

            update_loss = (
                self.losses["G"]["p"]["vgg"](
                    vgg_preprocess(fake_flooded), vgg_preprocess(x)
                )
                * lambdas.G.p.vgg
            )

            self.logger.losses.gen.p.vgg = update_loss.item()
            step_loss += update_loss

            update_loss = (
                self.losses["G"]["p"]["tv"](fake_flooded * m)
                * lambdas.G.p.tv
            )
            self.logger.losses.gen.p.tv = update_loss.item()
            step_loss += update_loss

            update_loss = (
                self.losses["G"]["p"]["context"](fake_flooded, x, m)
                * lambdas.G["p"]["context"]
            )

            self.logger.losses.gen.p.context = update_loss.item()
            step_loss += update_loss

            # GAN Losses
            fake_d_global = self.D["p"]["global"](fake_flooded)
            fake_d_local = self.D["p"]["local"](fake_flooded * m)

            real_d_global = self.D["p"]["global"](x)

            # Note: discriminator returns [out_1,...,out_num_D] outputs
            # Each out_i is a list [feat1, feat2, ..., pred_i]

            self.logger.losses.gen.p.gan = 0

            num_D = len(fake_d_global)
            for i in range(num_D):
                # Take last element for GAN loss on discrim prediction
                update_loss = (
                    (
                        self.losses["G"]["p"]["hinge"](
                            fake_d_global[i][-1], True, False
                        )
                        + self.losses["G"]["p"]["hinge"](
                            fake_d_local[i][-1], True, False
                        )
                    )
                    * lambdas.G["p"]["gan"]
                    / num_D
                )

                self.logger.losses.gen.p.gan += update_loss.item()

            step_loss += update_loss

            # Feature matching loss (only on global discriminator)
            # Order must be real, fake
            if self.opts.dis.p.get_intermediate_features:
                update_loss = (
                    self.losses["G"]["p"]["featmatch"](real_d_global, fake_d_global)
                    * lambdas.G["p"]["featmatch"]
                )

                if isinstance(update_loss, float):
                    self.logger.losses.gen.p.featmatch = update_loss
                else:
                    self.logger.losses.gen.p.featmatch = update_loss.item()

                step_loss += update_loss

        return step_loss

    def get_combined_loss(self, multi_domain_batch):  # TODO update docstrings
        """Only update the representation part of the model, meaning everything
        but the translation part

        * for each batch in available domains:
            * compute latent classifier loss with fake labels(1)
            * compute task-specific losses (2)
            * compute the adaptation and translation decoders' auto-encoding losses (3)
            * compute the adaptation decoder's translation losses (GAN and Cycle) (4)

        Args:
            multi_domain_batch (dict): dictionnary mapping domain names to batches from
            the trainer's loaders

        Returns:
            torch.Tensor: scalar loss tensor, weighted according to opts.train.lambdas
        """
        step_loss = 0
        lambdas = self.opts.train.lambdas
        for batch_domain, batch in multi_domain_batch.items():
            # We don't care about the flooded domain here
            if batch_domain == "rf" or batch_domain == "s":
                continue

            x = batch["data"]["x"]
            self.z = self.G.encode(x)

            update_task = "m"
            # Get mask from masker
            m = self.G.decoders[update_task](self.z)

            z = self.sample_z(x.shape[0])
            masked_x = x * (1.0 - m)

            fake_flooded = self.G.painter(z, masked_x)
            # GAN Losses
            fake_d_global = self.D["p"]["global"](fake_flooded)

            # Note: discriminator returns [out_1,...,out_num_D] outputs
            # Each out_i is a list [feat1, feat2, ..., pred_i]

            self.logger.losses.gen.p.endtoend = 0

            num_D = len(fake_d_global)
            for i in range(num_D):
                # Take last element for GAN loss on discrim prediction
                update_loss = (
                    (self.losses["G"]["p"]["gan"](fake_d_global[i][-1], True))
                    * lambdas.G["p"]["gan"]
                    / num_D
                )

                self.logger.losses.gen.p.endtoend += update_loss.item()

        return step_loss

    def update_d(self, multi_domain_batch, verbose=0):
        # ? split representational as in update_g
        # ? repr: domain-adaptation traduction
        zero_grad(self.D)
        d_loss = self.get_d_loss(multi_domain_batch, verbose)

        d_loss.backward()
        self.d_opt_step()

        self.logger.losses.disc.total_loss = d_loss.item()
        self.log_losses(model_to_update="D", mode="train")

    def get_d_loss(self, multi_domain_batch, verbose=0):
        """Compute the discriminators' losses:

        * for each domain-specific batch:
        * encode the image
        * get the conditioning tensor if using spade
        * source domain is the data's domain, sequentially r|s then f|n
        * get the target domain accordingly
        * compute the translated image from the data
        * compute the source domain discriminator's loss on the data
        * compute the target domain discriminator's loss on the translated image

        # ? In this setting, each D[decoder][domain] is updated twice towards
        # real or fake data

        See readme's update d section for details

        Args:
            multi_domain_batch ([type]): [description]

        Returns:
            [type]: [description]
        """

        disc_loss = {
            "m": {"Advent": 0},
            "s": {"Advent": 0},
            "p": {"global": 0, "local": 0},
        }

        for batch_domain, batch in multi_domain_batch.items():
            x = batch["data"]["x"]
            m = batch["data"]["m"]

            if batch_domain == "rf":
                # sample vector
                z_paint = self.sample_z(x.shape[0])
                fake = self.G.painter(z_paint, x * (1.0 - m))
                fake_d_global = self.D["p"]["global"](fake)
                real_d_global = self.D["p"]["global"](x)
                fake_d_local = self.D["p"]["local"](fake * m)
                real_d_local = self.D["p"]["local"](x * m)

                # Note: discriminator returns [out_1,...,out_num_D] outputs
                # Each out_i is a list [feat1, feat2, ..., pred_i]

                num_D = len(fake_d_global)
                for i in range(num_D):
                    # Take last element for GAN loss on discrim prediction

                    global_loss = self.losses["D"]["p"](
                        fake_d_global[i][-1], False, True
                    ) + self.losses["D"]["p"](real_d_global[i][-1], True, True)

                    local_loss = self.losses["D"]["p"](
                        fake_d_local[i][-1], False, True
                    ) + self.losses["D"]["p"](real_d_local[i][-1], True, True)

                    disc_loss["p"]["global"] += global_loss / num_D
                    disc_loss["p"]["local"] += local_loss / num_D

            else:
                z = self.G.encode(x)
                if "m" in self.opts.tasks:
                    if self.opts.gen.m.use_advent:
                        if verbose > 0:
                            print("Now training the ADVENT discriminator!")
                        fake_mask = self.G.decoders["m"](z)
                        fake_complementary_mask = 1 - fake_mask
                        prob = torch.cat([fake_mask, fake_complementary_mask], dim=1)
                        prob = prob.detach()

                        loss_main = self.losses["D"]["advent"](
                            prob.to(self.device),
                            self.domain_labels[batch_domain],
                            self.D["m"]["Advent"],
                        )

                        disc_loss["m"]["Advent"] += (
                            self.opts.train.lambdas.advent.adv_main * loss_main
                        )
                if "s" in self.opts.tasks:
                    if self.opts.gen.s.use_advent:
                        preds = self.G.decoders["s"](z)
                        preds = preds.detach()

                        loss_main = self.losses["D"]["advent"](
                            preds.to(self.device),
                            self.domain_labels[batch_domain],
                            self.D["s"]["Advent"],
                        )

                        disc_loss["s"]["Advent"] += (
                            self.opts.train.lambdas.advent.adv_main * loss_main
                        )

        self.logger.losses.disc.update(
            {
                dom: {
                    k: v.item() if isinstance(v, torch.Tensor) else v
                    for k, v in d.items()
                }
                for dom, d in disc_loss.items()
            }
        )

        loss = sum(v for d in disc_loss.values() for k, v in d.items())
        return loss

    def update_c(self, multi_domain_batch):
        """
        Update the classifier using normal labels

        Args:
            multi_domain_batch (dict): dictionnary mapping domain names to batches from
                the trainer's loaders

        """
        zero_grad(self.C)
        c_loss = self.get_classifier_loss(multi_domain_batch)
        # ? Log policy
        self.logger.losses.classifier = c_loss.item()
        c_loss.backward()
        self.c_opt_step()

    def get_classifier_loss(self, multi_domain_batch):
        """Compute the loss of the domain classifier with real labels

        Args:
            multi_domain_batch (dict): dictionnary mapping domain names to batches from
            the trainer's loaders

        Returns:
            torch.Tensor: scalar loss tensor, weighted according to opts.train.lambdas.C
        """
        loss = 0
        lambdas = self.opts.train.lambdas
        one_hot = self.opts.classifier.loss != "cross_entropy"
        for batch_domain, batch in multi_domain_batch.items():
            # We don't care about the flooded domain here
            if batch_domain == "rf":
                continue
            self.z = self.G.encode(batch["data"]["x"])
            # Forward through classifier, output classifier = (batch_size, 4)
            output_classifier = self.C(self.z)
            # Cross entropy loss (with sigmoid)
            update_loss = self.losses["C"](
                output_classifier,
                domains_to_class_tensor(batch["domain"], one_hot).to(self.device),
            )
            loss += update_loss

        return lambdas.C * loss

    @torch.no_grad()
    def run_evaluation(self, verbose=0):
        print("******************* Running Evaluation ***********************")
<<<<<<< HEAD
        with torch.no_grad():
            self.eval_mode()
            val_logger = None
            nb_of_batches = None
            for i, multi_batch_tuple in enumerate(self.val_loaders):
                # create a dictionnary (domain => batch) from tuple
                # (batch_domain_0, ..., batch_domain_i)
                # and send it to self.device
                nb_of_batches = i + 1
                multi_domain_batch = {
                    batch["domain"][0]: self.batch_to_device(batch)
                    for batch in multi_batch_tuple
                }
                self.get_g_loss(multi_domain_batch, verbose)

                if val_logger is None:
                    val_logger = deepcopy(self.logger.losses.generator)
                else:
                    val_logger = sum_dict(val_logger, self.logger.losses.generator)

            val_logger = div_dict(val_logger, nb_of_batches)
            self.logger.losses.generator = val_logger
            self.log_losses(model_to_update="G", mode="val")
=======
        self.eval_mode()

        val_logger = None
        nb_of_batches = None
        for i, multi_batch_tuple in enumerate(self.val_loaders):
            # create a dictionnary (domain => batch) from tuple
            # (batch_domain_0, ..., batch_domain_i)
            # and send it to self.device
            nb_of_batches = i + 1
            multi_domain_batch = {
                batch["domain"][0]: self.batch_to_device(batch)
                for batch in multi_batch_tuple
            }
            self.get_g_loss(multi_domain_batch, verbose)

            if val_logger is None:
                val_logger = deepcopy(self.logger.losses.gen)
            else:
                val_logger = sum_dict(val_logger, self.logger.losses.gen)

        val_logger = div_dict(val_logger, nb_of_batches)
        self.logger.losses.gen = val_logger
        self.log_losses(model_to_update="G", mode="val")
>>>>>>> cbf4d0ec

            for d in self.opts.domains:
                self.log_comet_images("train", d)
                self.log_comet_images("val", d)

            if "m" in self.opts.tasks and "p" in self.opts.tasks:
                self.log_comet_combined_images("train", "r")
                self.log_comet_combined_images("val", "r")

            if "m" in self.opts.tasks:
                self.eval_images("val", "r")
                self.eval_images("val", "s")

        self.train_mode()
        print("****************** Done *********************")

    def save(self):
        save_dir = Path(self.opts.output_path) / Path("checkpoints")
        save_dir.mkdir(exist_ok=True)
        save_path = Path("latest_ckpt.pth")
        save_path = save_dir / save_path

        # Construct relevant state dicts / optims:
        # Save at least G
        save_dict = {
            "epoch": self.logger.epoch,
            "G": self.G.state_dict(),
            "g_opt": self.g_opt.state_dict(),
            "step": self.logger.global_step,
        }

        if self.C is not None and get_num_params(self.C) > 0:
            save_dict["C"] = self.C.state_dict()
            save_dict["c_opt"] = self.c_opt.state_dict()
        if self.D is not None and get_num_params(self.D) > 0:
            save_dict["D"] = self.D.state_dict()
            save_dict["d_opt"] = self.d_opt.state_dict()

        torch.save(save_dict, save_path)

    def resume(self, inference=False):
        # load_path = self.get_latest_ckpt()

        # ----------------------------------------
        # -----  Masker and Painter Loading  -----
        # ----------------------------------------
        if "m" in self.opts.tasks and "p" in self.opts.tasks:
            m_path = self.opts.load_paths.m
            p_path = self.opts.load_paths.p

            if m_path == "none":
                m_path = self.opts.output_path
            if p_path == "none":
                p_path = self.opts.output_path

            # Merge the dicts
            m_ckpt_path = Path(m_path) / Path("checkpoints/latest_ckpt.pth")
            p_ckpt_path = Path(p_path) / Path("checkpoints/latest_ckpt.pth")

            m_checkpoint = torch.load(m_ckpt_path)
            p_checkpoint = torch.load(p_ckpt_path)

            checkpoint = merge(m_checkpoint, p_checkpoint)
            print(f"Resuming model from {m_ckpt_path} and {p_ckpt_path}")
        # ----------------------------------
        # -----  Single Model Loading  -----
        # ----------------------------------
        else:
            load_path = Path(self.opts.output_path) / Path(
                "checkpoints/latest_ckpt.pth"
            )
            checkpoint = torch.load(load_path)
            print(f"Resuming model from {load_path}")

        # -----------------------
        # -----  Restore G  -----
        # -----------------------
        self.G.load_state_dict(checkpoint["G"])

        if inference:
            # only G is needed to infer
            return

        if not ("m" in self.opts.tasks and "p" in self.opts.tasks):
            self.g_opt.load_state_dict(checkpoint["g_opt"])
<<<<<<< HEAD
=======
        self.logger.epoch = checkpoint["epoch"]
        self.logger.global_step = checkpoint["step"]

        # resume scheduler:
        # https://discuss.pytorch.org/t/a-problem-occured-when-resuming-an-optimizer/28822
        for _ in range(self.logger.epoch + 1):
            self.update_learning_rates()

        # Round step to even number for extraGradient
        if self.logger.global_step % 2 != 0:
            self.logger.global_step += 1
>>>>>>> cbf4d0ec

        # -----------------------
        # -----  Restore D  -----
        # -----------------------
        if self.D is not None and get_num_params(self.D) > 0:
            self.D.load_state_dict(checkpoint["D"])
            if not ("m" in self.opts.tasks and "p" in self.opts.tasks):
                self.d_opt.load_state_dict(checkpoint["d_opt"])

        # -----------------------
        # -----  Restore C  -----
        # -----------------------
        if self.C is not None and get_num_params(self.C) > 0:
            self.C.load_state_dict(checkpoint["C"])
            if not ("m" in self.opts.tasks and "p" in self.opts.tasks):
                self.c_opt.load_state_dict(checkpoint["c_opt"])

        # ---------------------------
        # -----  Resore logger  -----
        # ---------------------------
        self.logger.epoch = checkpoint["epoch"]
        self.logger.global_step = checkpoint["step"]
        # Round step to even number for extraGradient
        if self.logger.global_step % 2 != 0:
            self.logger.global_step += 1

    def get_latest_ckpt(self):
        load_dir = Path(self.opts.output_path) / Path("checkpoints")
        ckpts = os.listdir(str(load_dir.resolve()))
        max_epoch = 0
        max_ckpt = ""
        for ckpt in ckpts:
            ckpt = Path(ckpt)
            epoch = int(ckpt.stem.split("_")[-1])
            if epoch > max_epoch:
                max_epoch = epoch
                max_ckpt = ckpt
        return Path(self.opts.output_path) / Path("checkpoints") / max_ckpt

    def eval_images(self, mode, domain):
        metrics = {"accuracy": accuracy, "iou": iou}
        metric_avg_scores = {}
        for key in metrics.keys():
            metric_avg_scores[key] = 0.0
        if domain != "rf":
            for im_set in self.display_images[mode][domain]:
                x = im_set["data"]["x"].unsqueeze(0).to(self.device)
                m = im_set["data"]["m"].unsqueeze(0).detach().cpu().numpy()
                z = self.G.encode(x)
                pred_mask = self.G.decoders["m"](z).detach().cpu().numpy()
                # Binarize mask
                pred_mask[pred_mask > 0.5] = 1.0

                for metric_key in metrics.keys():
                    metric_score = metrics[metric_key](pred_mask, m)
                    metric_avg_scores[metric_key] += metric_score

            if self.exp is not None:
                self.exp.log_metrics(
                    metric_avg_scores,
                    prefix=f"metrics_{mode}",
                    step=self.logger.global_step,
                )

        return 0<|MERGE_RESOLUTION|>--- conflicted
+++ resolved
@@ -1,4 +1,5 @@
-"""Main component: the trainer handles everything:
+"""
+Main component: the trainer handles everything:
     * initializations
     * training
     * saving
@@ -64,13 +65,9 @@
         self.logger.epoch = 0
         self.loaders = None
         self.losses = None
-<<<<<<< HEAD
         self.input_shape = None
-
         self.G = self.D = self.C = None
-=======
         self.lr_names = {}
->>>>>>> cbf4d0ec
 
         self.is_setup = False
 
@@ -284,17 +281,13 @@
 
         self.print_num_parameters()
 
-<<<<<<< HEAD
         # --------------------------
         # -----  Optimization  -----
         # --------------------------
-        self.g_opt, self.g_scheduler = get_optimizer(self.G, self.opts.gen.opt)
-=======
         # Get different optimizers for each task (different learning rates)
         self.g_opt, self.g_scheduler, self.lr_names["G"] = get_optimizer(
             self.G, self.opts.gen.opt, self.opts.tasks
         )
->>>>>>> cbf4d0ec
 
         if get_num_params(self.D) > 0:
             self.d_opt, self.d_scheduler, self.lr_names["D"] = get_optimizer(
@@ -1247,7 +1240,6 @@
     @torch.no_grad()
     def run_evaluation(self, verbose=0):
         print("******************* Running Evaluation ***********************")
-<<<<<<< HEAD
         with torch.no_grad():
             self.eval_mode()
             val_logger = None
@@ -1271,31 +1263,6 @@
             val_logger = div_dict(val_logger, nb_of_batches)
             self.logger.losses.generator = val_logger
             self.log_losses(model_to_update="G", mode="val")
-=======
-        self.eval_mode()
-
-        val_logger = None
-        nb_of_batches = None
-        for i, multi_batch_tuple in enumerate(self.val_loaders):
-            # create a dictionnary (domain => batch) from tuple
-            # (batch_domain_0, ..., batch_domain_i)
-            # and send it to self.device
-            nb_of_batches = i + 1
-            multi_domain_batch = {
-                batch["domain"][0]: self.batch_to_device(batch)
-                for batch in multi_batch_tuple
-            }
-            self.get_g_loss(multi_domain_batch, verbose)
-
-            if val_logger is None:
-                val_logger = deepcopy(self.logger.losses.gen)
-            else:
-                val_logger = sum_dict(val_logger, self.logger.losses.gen)
-
-        val_logger = div_dict(val_logger, nb_of_batches)
-        self.logger.losses.gen = val_logger
-        self.log_losses(model_to_update="G", mode="val")
->>>>>>> cbf4d0ec
 
             for d in self.opts.domains:
                 self.log_comet_images("train", d)
@@ -1381,8 +1348,6 @@
 
         if not ("m" in self.opts.tasks and "p" in self.opts.tasks):
             self.g_opt.load_state_dict(checkpoint["g_opt"])
-<<<<<<< HEAD
-=======
         self.logger.epoch = checkpoint["epoch"]
         self.logger.global_step = checkpoint["step"]
 
@@ -1394,7 +1359,6 @@
         # Round step to even number for extraGradient
         if self.logger.global_step % 2 != 0:
             self.logger.global_step += 1
->>>>>>> cbf4d0ec
 
         # -----------------------
         # -----  Restore D  -----
