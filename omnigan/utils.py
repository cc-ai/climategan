"""All non-tensor utils
"""
import os
import re
import subprocess
import json
from pathlib import Path
import shutil
import yaml
from addict import Dict
import contextlib
import numpy as np
from typing import Union, Optional, List, Any
import traceback
import time
from comet_ml import Experiment

comet_kwargs = {
    "auto_metric_logging": False,
    "parse_args": True,
    "log_env_gpu": True,
    "log_env_cpu": True,
    "display_summary_level": 0,
}

IMG_EXTENSIONS = set(
    [".jpg", ".JPG", ".jpeg", ".JPEG", ".png", ".PNG", ".ppm", ".PPM", ".bmp", ".BMP"]
)


def copy_run_files(opts: Dict) -> None:
    """
    Copy the opts's sbatch_file to output_path

    Args:
        opts (addict.Dict): options
    """
    if opts.sbatch_file:
        p = Path(opts.sbatch_file)
        if p.exists():
            o = Path(opts.output_path)
            if o.exists():
                shutil.copyfile(p, o / p.name)
    if opts.exp_file:
        p = Path(opts.exp_file)
        if p.exists():
            o = Path(opts.output_path)
            if o.exists():
                shutil.copyfile(p, o / p.name)


def merge(
    source: Union[dict, Dict], destination: Union[dict, Dict]
) -> Union[dict, Dict]:
    """
    run me with nosetests --with-doctest file.py
    >>> a = { 'first' : { 'all_rows' : { 'pass' : 'dog', 'number' : '1' } } }
    >>> b = { 'first' : { 'all_rows' : { 'fail' : 'cat', 'number' : '5' } } }
    >>> merge(b, a) == {
        'first' : {
            'all_rows' : { '
                pass' : 'dog',
                'fail' : 'cat',
                'number' : '5'
            }
        }
    }
    True
    """
    for key, value in source.items():
        try:
            if isinstance(value, dict):
                # get node or create one
                node = destination.setdefault(key, {})
                merge(value, node)
            else:
                if isinstance(destination, dict):
                    destination[key] = value
                else:
                    destination = {key: value}
        except TypeError as e:
            print(traceback.format_exc())
            print(">>>", source)
            print(">>>", destination)
            print(">>>", key)
            print(">>>", value)
            raise Exception(e)

    return destination


def load_opts(
    path: Optional[Union[str, Path]] = None,
    default: Optional[Union[str, Path, dict, Dict]] = None,
    commandline_opts: Optional[Union[Dict, dict]] = None,
) -> Dict:
    """Loadsize a configuration Dict from 2 files:
    1. default files with shared values across runs and users
    2. an overriding file with run- and user-specific values

    Args:
        path (pathlib.Path): where to find the overriding configuration
            default (pathlib.Path, optional): Where to find the default opts.
            Defaults to None. In which case it is assumed to be a default config
            which needs processing such as setting default values for lambdas and gen
            fields

    Returns:
        addict.Dict: options dictionnary, with overwritten default values
    """

    if path is None and default is None:
        path = Path(__file__).parent.parent / "shared" / "trainer" / "defaults.yaml"

    if path:
        path = Path(path).resolve()

    if default is None:
        default_opts = {}
    else:
        if isinstance(default, (str, Path)):
            with open(default, "r") as f:
                default_opts = yaml.safe_load(f)
        else:
            default_opts = dict(default)

    if path is None:
        overriding_opts = {}
    else:
        with open(path, "r") as f:
            overriding_opts = yaml.safe_load(f) or {}

    opts = Dict(merge(overriding_opts, default_opts))

    if commandline_opts is not None and isinstance(commandline_opts, dict):
        opts = Dict(merge(commandline_opts, opts))

    if opts.train.kitti.pretrained:
        assert "kitti" in opts.data.files.train
        assert "kitti" in opts.data.files.val
        assert opts.train.kitti.epochs > 0

    opts.domains = []
    if "m" in opts.tasks or "s" in opts.tasks or "d" in opts.tasks:
        opts.domains.extend(["r", "s"])
    if "p" in opts.tasks:
        opts.domains.append("rf")
    if opts.train.kitti.pretrain:
        opts.domains.append("kitti")

    opts.domains = list(set(opts.domains))

    if "s" in opts.tasks:
        if opts.gen.encoder.architecture != opts.gen.s.architecture:
            print(
                "WARNING: segmentation encoder and decoder architectures do not match"
            )
            print(
                "Encoder: {} <> Decoder: {}".format(
                    opts.gen.encoder.architecture, opts.gen.s.architecture
                )
            )
<<<<<<< HEAD
        if opts.gen.encoder.architecture == "deeplabv2" or (
            opts.gen.encoder.architecture == "deeplabv3"
            and opts.gen.deeplabv3.backbone == "resnet"
        ):
            if opts.gen.m.res_dim != 2048:
                print(
                    "WARNING: overriding config's gen.m.res_dim",
                    "to match encoder architecture {}".format(
                        opts.gen.encoder.architecture
                    ),
                    "(res_dim was {} now is 2048".format(opts.gen.m.res_dim),
                )
                opts.gen.m.res_dim = 2048
            if opts.gen.d.res_dim != 2048:
                print(
                    "WARNING: overriding config's gen.m.res_dim",
                    "to match encoder architecture {}".format(
                        opts.gen.encoder.architecture
                    ),
                    "(res_dim was {} now is 2048".format(opts.gen.m.res_dim),
                )
                opts.gen.d.res_dim = 2048
        if (
            opts.gen.encoder.architecture == "deeplabv3"
            and opts.gen.deeplabv3.backbone == "mobilenet"
        ):
            if opts.gen.m.res_dim != 320:
                print(
                    "WARNING: overriding config's gen.m.res_dim",
                    "to match encoder architecture {}".format(
                        opts.gen.encoder.architecture
                    ),
                    "(res_dim was {} now is 320".format(opts.gen.m.res_dim),
                )
                opts.gen.m.res_dim = 320
            if opts.gen.d.res_dim != 320:
                print(
                    "WARNING: overriding config's gen.m.res_dim",
                    "to match encoder architecture {}".format(
                        opts.gen.encoder.architecture
                    ),
                    "(res_dim was {} now is 320".format(opts.gen.m.res_dim),
                )
                opts.gen.d.res_dim = 320
=======
    if opts.gen.m.use_spade:
        if "d" not in opts.tasks or "s" not in opts.tasks:
            raise ValueError(
                "opts.gen.m.use_spade is True so tasks MUST include"
                + "both d and s, but received {}".format(opts.tasks)
            )
        if opts.gen.d.classify.enable:
            raise ValueError(
                "opts.gen.m.use_spade is True but using D as a classifier"
                + " which is a non-implemented combination"
            )
>>>>>>> f497d346

    return set_data_paths(opts)


def set_data_paths(opts: Dict) -> Dict:
    """Update the data files paths in data.files.train and data.files.val
    from data.files.base

    Args:
        opts (addict.Dict): options

    Returns:
        addict.Dict: updated options
    """

    for mode in ["train", "val"]:
        for domain in opts.data.files[mode]:
            if opts.data.files.base and not opts.data.files[mode][domain].startswith(
                "/"
            ):
                opts.data.files[mode][domain] = str(
                    Path(opts.data.files.base) / opts.data.files[mode][domain]
                )
            assert Path(
                opts.data.files[mode][domain]
            ).exists(), "Cannot find {}".format(str(opts.data.files[mode][domain]))

    return opts


def load_test_opts(test_file_path: str = "config/trainer/local_tests.yaml") -> Dict:
    """Returns the special opts set up for local tests
    Args:
        test_file_path (str, optional): Name of the file located in config/
            Defaults to "local_tests.yaml".

    Returns:
        addict.Dict: Opts loaded from defaults.yaml and updated from test_file_path
    """
    return load_opts(
        Path(__file__).parent.parent / f"{test_file_path}",
        default=Path(__file__).parent.parent / "shared/trainer/defaults.yaml",
    )


def get_git_revision_hash() -> str:
    """Get current git hash the code is run from

    Returns:
        str: git hash
    """
    try:
        return subprocess.check_output(["git", "rev-parse", "HEAD"]).decode().strip()
    except Exception as e:
        return str(e)


def get_git_branch() -> str:
    """Get current git branch name

    Returns:
        str: git branch name
    """
    try:
        return (
            subprocess.check_output(["git", "rev-parse", "--abbrev-ref", "HEAD"])
            .decode()
            .strip()
        )
    except Exception as e:
        return str(e)


def kill_job(id: Union[int, str]) -> None:
    subprocess.check_output(["scancel", str(id)])


def write_hash(path: Union[str, Path]) -> None:
    hash_code = get_git_revision_hash()
    with open(path, "w") as f:
        f.write(hash_code)


def get_increased_path(path: Union[str, Path]) -> Path:
    """Returns an increased path: if dir exists, returns `dir (1)`.
    If `dir (i)` exists, returns `dir (max(i) + 1)`

    get_increased_path("test").mkdir() creates `test/`
    then
    get_increased_path("test").mkdir() creates `test (1)/`
    etc.
    if `test (3)/` exists but not `test (2)/`, `test (4)/` is created so that indexes
    always increase

    Args:
        path (str or pathlib.Path): the file/directory which may already exist and would
            need to be increased

    Returns:
        pathlib.Path: increased path
    """
    fp = Path(path).resolve()
    vals = []
    for n in fp.parent.glob("{}*".format(fp.stem)):
        if re.match(r".+\(\d+\)", str(n.name)) is not None:
            name = str(n.name)
            start = name.index("(")
            end = name.index(")")
            vals.append(int(name[start + 1 : end]))
    if vals:
        ext = " ({})".format(max(vals) + 1)
    elif fp.exists():
        ext = " (1)"
    else:
        ext = ""
    return fp.parent / (fp.stem + ext + fp.suffix)


def env_to_path(path: str) -> str:
    """Transorms an environment variable mention in a json
    into its actual value. E.g. $HOME/clouds -> /home/vsch/clouds

    Args:
        path (str): path potentially containing the env variable

    """
    path_elements = path.split("/")
    new_path = []
    for el in path_elements:
        if "$" in el:
            new_path.append(os.environ[el.replace("$", "")])
        else:
            new_path.append(el)
    return "/".join(new_path)


def flatten_opts(opts: Dict) -> dict:
    """Flattens a multi-level addict.Dict or native dictionnary into a single
    level native dict with string keys representing the keys sequence to reach
    a value in the original argument.

    d = addict.Dict()
    d.a.b.c = 2
    d.a.b.d = 3
    d.a.e = 4
    d.f = 5
    flatten_opts(d)
    >>> {
        "a.b.c": 2,
        "a.b.d": 3,
        "a.e": 4,
        "f": 5,
    }

    Args:
        opts (addict.Dict or dict): addict dictionnary to flatten

    Returns:
        dict: flattened dictionnary
    """
    values_list = []

    def p(d, prefix="", vals=[]):
        for k, v in d.items():
            if isinstance(v, (Dict, dict)):
                p(v, prefix + k + ".", vals)
            elif isinstance(v, list):
                if v and isinstance(v[0], (Dict, dict)):
                    for i, m in enumerate(v):
                        p(m, prefix + k + "." + str(i) + ".", vals)
                else:
                    vals.append((prefix + k, str(v)))
            else:
                if isinstance(v, Path):
                    v = str(v)
                vals.append((prefix + k, v))

    p(opts, vals=values_list)
    return dict(values_list)


def get_comet_rest_api_key(
    path_to_config_file: Optional[Union[str, Path]] = None
) -> str:
    """Gets a comet.ml rest_api_key in the following order:
    * config file specified as argument
    * environment variable
    * .comet.config file in the current working diretory
    * .comet.config file in your home

    config files must have a line like `rest_api_key=<some api key>`

    Args:
        path_to_config_file (str or pathlib.Path, optional): config_file to use.
            Defaults to None.

    Raises:
        ValueError: can't find a file
        ValueError: can't find the key in a file

    Returns:
        str: your comet rest_api_key
    """
    if "COMET_REST_API_KEY" in os.environ and path_to_config_file is None:
        return os.environ["COMET_REST_API_KEY"]
    if path_to_config_file is not None:
        p = Path(path_to_config_file)
    else:
        p = Path() / ".comet.config"
        if not p.exists():
            p = Path.home() / ".comet.config"
            if not p.exists():
                raise ValueError("Unable to find your COMET_REST_API_KEY")
    with p.open("r") as f:
        for l in f:
            if "rest_api_key" in l:
                return l.strip().split("=")[-1].strip()
    raise ValueError("Unable to find your COMET_REST_API_KEY in {}".format(str(p)))


def get_files(dirName: str) -> list:
    # create a list of file and sub directories
    files = sorted(os.listdir(dirName))
    all_files = list()
    for entry in files:
        fullPath = os.path.join(dirName, entry)
        if os.path.isdir(fullPath):
            all_files = all_files + get_files(fullPath)
        else:
            all_files.append(fullPath)

    return all_files


def make_json_file(
    tasks: List[str],
    addresses: List[str],  # for windows user, use "\\" instead of using "/"
    json_names: List[str] = ["train_jsonfile.json", "val_jsonfile.json"],
    splitter: str = "/",
    pourcentage_val: float = 0.15,
) -> None:
    """
        How to use it?
    e.g.
    make_json_file(['x','m','d'], [
    '/network/tmp1/ccai/data/munit_dataset/trainA_size_1200/',
    '/network/tmp1/ccai/data/munit_dataset/seg_trainA_size_1200/',
    '/network/tmp1/ccai/data/munit_dataset/trainA_megadepth_resized/'
    ], ["train_r.json", "val_r.json"])

    Args:
        tasks (list): the list of image type like 'x', 'm', 'd', etc.
        addresses (list): the list of the corresponding address of the
            image type mentioned in tasks
        json_names (list): names for the json files, train being first
            (e.g. : ["train_r.json", "val_r.json"])
        splitter (str, optional): The path separator for the current OS.
            Defaults to '/'.
        pourcentage_val: pourcentage of files to go in validation set
    """
    assert len(tasks) == len(addresses), "keys and addresses must have the same length!"

    files = [get_files(addresses[j]) for j in range(len(tasks))]
    n_files_val = int(pourcentage_val * len(files[0]))
    n_files_train = len(files[0]) - n_files_val
    filenames = [files[0][:n_files_train], files[0][-n_files_val:]]

    file_address_map = {
        tasks[j]: {
            ".".join(file.split(splitter)[-1].split(".")[:-1]): file
            for file in files[j]
        }
        for j in range(len(tasks))
    }
    # The tasks of the file_address_map are like 'x', 'm', 'd'...
    # The values of the file_address_map are a dictionary whose tasks are the
    # filenames without extension whose values are the path of the filename
    # e.g. file_address_map =
    # {'x': {'A': 'path/to/trainA_size_1200/A.png', ...},
    #  'm': {'A': 'path/to/seg_trainA_size_1200/A.jpg',...}
    #  'd': {'A': 'path/to/trainA_megadepth_resized/A.bmp',...}
    # ...}

    for i, json_name in enumerate(json_names):
        dicts = []
        for j in range(len(filenames[i])):
            file = filenames[i][j]
            filename = file.split(splitter)[-1]  # the filename with 'x' extension
            filename_ = ".".join(
                filename.split(".")[:-1]
            )  # the filename without extension
            tmp_dict = {}
            for k in range(len(tasks)):
                tmp_dict[tasks[k]] = file_address_map[tasks[k]][filename_]
            dicts.append(tmp_dict)
        with open(json_name, "w", encoding="utf-8") as outfile:
            json.dump(dicts, outfile, ensure_ascii=False)


def append_task_to_json(
    path_to_json: Union[str, Path],
    path_to_new_json: Union[str, Path],
    path_to_new_images_dir: Union[str, Path],
    new_task_name: str,
):
    """Add all files for a task to an existing json file by creating a new json file
    in the specified path.
    Assumes that the files for the new task have exactly the same names as the ones
    for the other tasks

    Args:
        path_to_json: complete path to the json file to modify
        path_to_new_json: complete path to the new json file to be created
        path_to_new_images_dir: complete path of the directory where to find the
            images for the new task
        new_task_name: name of the new task

    e.g:
        append_json(
            "/network/tmp1/ccai/data/omnigan/seg/train_r.json",
            "/network/tmp1/ccai/data/omnigan/seg/train_r_new.json"
            "/network/tmp1/ccai/data/munit_dataset/trainA_seg_HRNet/unity_labels",
            "s",
        )
    """
    ims_list = None
    if path_to_json:
        path_to_json = Path(path_to_json).resolve()
        with open(path_to_json, "r") as f:
            ims_list = json.load(f)

    files = get_files(path_to_new_images_dir)

    if ims_list is None:
        raise ValueError(f"Could not find the list in {path_to_json}")

    new_ims_list = [None] * len(ims_list)
    for i, im_dict in enumerate(ims_list):
        new_ims_list[i] = {}
        for task, path in im_dict.items():
            new_ims_list[i][task] = path

    for i, im_dict in enumerate(ims_list):
        for task, path in im_dict.items():
            file_name = os.path.splitext(path)[0]  # removes extension
            file_name = file_name.rsplit("/", 1)[-1]  # only the file_name
            file_found = False
            for file_path in files:
                if file_name in file_path:
                    file_found = True
                    new_ims_list[i][new_task_name] = file_path
                    break
            if file_found:
                break
            else:
                print("Error! File ", file_name, "not found in directory!")
                return

    with open(path_to_new_json, "w", encoding="utf-8") as f:
        json.dump(new_ims_list, f, ensure_ascii=False)


def sum_dict(dict1: Union[dict, Dict], dict2: Union[Dict, dict]) -> Union[dict, Dict]:
    """Add dict2 into dict1
    """
    for k, v in dict2.items():
        if not isinstance(v, dict):
            dict1[k] += v
        else:
            sum_dict(dict1[k], dict2[k])
    return dict1


def div_dict(dict1: Union[dict, Dict], div_by: float) -> dict:
    """Divide elements of dict1 by div_by
    """
    for k, v in dict1.items():
        if not isinstance(v, dict):
            dict1[k] /= div_by
        else:
            div_dict(dict1[k], div_by)
    return dict1


def comet_id_from_url(url: str) -> Optional[str]:
    """
    Get comet exp id from its url:
    https://www.comet.ml/vict0rsch/omnigan/2a1a4a96afe848218c58ac4e47c5375f
    -> 2a1a4a96afe848218c58ac4e47c5375f

    Args:
        url (str): comet exp url

    Returns:
        str: comet exp id
    """
    try:
        ids = url.split("/")
        ids = [i for i in ids if i]
        return ids[-1]
    except Exception:
        return None


@contextlib.contextmanager
def temp_np_seed(seed: Optional[int]) -> None:
    """
    Set temporary numpy seed:
    with temp_np_seed(123):
        np.random.permutation(3)

    Args:
        seed (int): temporary numpy seed
    """
    state = np.random.get_state()
    np.random.seed(seed)
    try:
        yield
    finally:
        np.random.set_state(state)


def get_display_indices(opts: Dict, domain: str, length: int) -> list:
    """
    Compute the index of images to use for comet logging:
    if opts.comet.display_indices is an int, and domain is real:
        return range(int)
    if opts.comet.display_indices is an int, and domain is sim:
        return permutation(length)[:int]
    if opts.comet.display_indices is a list:
        return list

    otherwise return []


    Args:
        opts (addict.Dict): options
        domain (str): domain for those indices
        length (int): length of dataset for the permutation

    Returns:
        list(int): The indices to display
    """
    if domain == "rf":
        dsize = max([opts.comet.display_size, opts.train.fid.get("n_images", 0)])
    else:
        dsize = opts.comet.display_size
    if dsize > length:
        print(
            f"Warning: dataset is smaller ({length} images) "
            + f"than required display indices ({dsize})."
            + f" Selecting {length} images."
        )

    display_indices = []
    assert isinstance(dsize, (int, list)), "Unknown display size {}".format(dsize)
    if isinstance(dsize, int):
        assert dsize >= 0, "Display size cannot be < 0"
        with temp_np_seed(123):
            display_indices = list(np.random.permutation(length)[:dsize])
    elif isinstance(dsize, list):
        display_indices = dsize

    if not display_indices:
        print("Warning: no display indices (utils.get_display_indices)")

    return display_indices


def get_latest_path(path: Union[str, Path]) -> Path:
    """
    Get the file/dir with largest increment i as `file (i).ext`

    Args:
        path (str or pathlib.Path): base pattern

    Returns:
        Path: path found
    """
    p = Path(path).resolve()
    s = p.stem
    e = p.suffix
    files = list(p.parent.glob(f"{s}*(*){e}"))
    indices = list(p.parent.glob(f"{s}*(*){e}"))
    indices = list(map(lambda f: f.name, indices))
    indices = list(map(lambda x: re.findall(r"\((.*?)\)", x)[-1], indices))
    indices = list(map(int, indices))
    if not indices:
        f = p
    else:
        f = files[np.argmax(indices)]
    return f


def get_existing_jobID(output_path: Path) -> str:
    """
    If the opts in output_path have a jobID, return it. Else, return None

    Args:
        output_path (pathlib.Path | str): where to  look

    Returns:
        str | None: jobid
    """
    op = Path(output_path)
    if not op.exists():
        return

    opts_path = get_latest_path(op / "opts.yaml")

    if not opts_path.exists():
        return

    with opts_path.open("r") as f:
        opts = yaml.safe_load(f)

    jobID = opts.get("jobID", None)

    return jobID


def find_existing_training(opts: Dict) -> Optional[Path]:
    """
    Looks in all directories like output_path.parent.glob(output_path.name*)
    and compares the logged slurm job id with the current opts.jobID

    If a match is found, the training should automatically continue in the
    matching output directory

    If no match is found, this is a new job and it should have a new output path

    Args:
        opts (Dict): trainer's options

    Returns:
        Optional[Path]: a path if a matchin jobID is found, None otherwise
    """
    if opts.jobID is None:
        print("WARNING: current JOBID is None")
        return

    print("Current job id:", opts.jobID)

    path = Path(opts.output_path).resolve()
    parent = path.parent
    name = path.name

    try:
        similar_dirs = [p.resolve() for p in parent.glob(f"{name}*") if p.is_dir()]

        for sd in similar_dirs:
            candidate_jobID = get_existing_jobID(sd)
            if candidate_jobID is not None and opts.jobID == candidate_jobID:
                print(f"Found matching job id in {sd}")
                return sd
        print("Did not find a matching job id")
    except Exception as e:
        print("Could not resume (find_existing_training)", e)


def pprint(*args: List[Any]):
    """
    Prints *args within a box of "=" characters
    """
    txt = " ".join(map(str, args))
    col = "====="
    space = "   "
    head_size = 2
    header = "\n".join(["=" * (len(txt) + 2 * (len(col) + len(space)))] * head_size)
    empty = "{}{}{}{}{}".format(col, space, " " * (len(txt)), space, col)
    print()
    print(header)
    print(empty)
    print("{}{}{}{}{}".format(col, space, txt, space, col))
    print(empty)
    print(header)
    print()


def get_existing_comet_id(path: str) -> Optional[str]:
    """
    Returns the id of the existing comet experiment stored in path

    Args:
        path (str): Output pat where to look for the comet exp

    Returns:
        Optional[str]: comet exp's ID if any was found
    """
    comet_previous_path = get_latest_path(Path(path) / "comet_url.txt")
    if comet_previous_path.exists():
        with comet_previous_path.open("r") as f:
            url = f.read().strip()
            return comet_id_from_url(url)


def get_latest_opts(path):
    """
    get latest opts dumped in path if they look like *opts*.yaml
    and were increased as
    opts.yaml < opts (1).yaml < opts (2).yaml etc.

    Args:
        path (str or pathlib.Path): where to look for opts

    Raises:
        ValueError: If no match for *opts*.yaml is found

    Returns:
        addict.Dict: loaded opts
    """
    path = Path(path)
    opts = get_latest_path(path / "opts.yaml")
    assert opts.exists()
    with opts.open("r") as f:
        return Dict(yaml.safe_load(f))


def text_to_array(text, width=640, height=40):
    """
    Creates a numpy array of shape height x width x 3 with
    text written on it using PIL

    Args:
        text (str): text to write
        width (int, optional): Width of the resulting array. Defaults to 640.
        height (int, optional): Height of the resulting array. Defaults to 40.

    Returns:
        np.ndarray: Centered text
    """
    from PIL import Image, ImageDraw, ImageFont

    img = Image.new("RGB", (width, height), (255, 255, 255))
    try:
        font = ImageFont.truetype("UnBatang.ttf", 25)
    except OSError:
        font = ImageFont.load_default()

    d = ImageDraw.Draw(img)
    text_width, text_height = d.textsize(text)
    h = 40 // 2 - 3 * text_height // 2
    w = width // 2 - text_width
    d.text((w, h), text, font=font, fill=(30, 30, 30))
    return np.array(img)


def all_texts_to_array(texts, width=640, height=40):
    """
    Creates an array of texts, each of height and width specified
    by the args, concatenated along their width dimension

    Args:
        texts (list(str)): List of texts to concatenate
        width (int, optional): Individual text's width. Defaults to 640.
        height (int, optional): Individual text's height. Defaults to 40.

    Returns:
        list: len(texts) text arrays with dims height x width x 3
    """
    return [text_to_array(text, width, height) for text in texts]


class Timer:
    def __init__(self, name="", store=None, precision=3, ignore=False):
        self.name = name
        self.store = store
        self.precision = precision
        self.ignore = ignore

    def format(self, n):
        return f"{n:.{self.precision}f}"

    def __enter__(self):
        """Start a new timer as a context manager"""
        self._start_time = time.perf_counter()
        return self

    def __exit__(self, *exc_info):
        """Stop the context manager timer"""
        if self.ignore:
            return
        t = time.perf_counter()
        new_time = t - self._start_time

        if self.store is not None:
            assert isinstance(self.store, list)
            self.store.append(new_time)
        if self.name:
            print(f"[{self.name}] Elapsed time: {self.format(new_time)}")


def get_loader_output_shape_from_opts(opts):
    transforms = opts.data.transforms

    t = None
    for t in transforms[::-1]:
        if t.name == "resize":
            break
    assert t is not None

    if isinstance(t.new_size, Dict):
        return {
            task: (
                t.new_size.get(task, t.new_size.default),
                t.new_size.get(task, t.new_size.default),
            )
            for task in opts.tasks + ["x"]
        }
    assert isinstance(t.new_size, int)
    new_size = (t.new_size, t.new_size)
    return {task: new_size for task in opts.tasks + ["x"]}


def find_target_size(opts, task):
    target_size = None
    if isinstance(opts.data.transforms[-1].new_size, int):
        target_size = opts.data.transforms[-1].new_size
    else:
        if task in opts.data.transforms[-1].new_size:
            target_size = opts.data.transforms[-1].new_size[task]
        else:
            assert "default" in opts.data.transforms[-1].new_size
            target_size = opts.data.transforms[-1].new_size["default"]

    return target_size


def to_128(im, w_target=-1):
    h, w = im.shape[:2]
    aspect_ratio = h / w
    if w_target < 0:
        w_target = w

    nw = int(w_target / 128) * 128
    nh = int(nw * aspect_ratio / 128) * 128

    return nh, nw


def is_image_file(filename):
    """Check that a file's name points to a known image format
    """
    if isinstance(filename, Path):
        return filename.suffix in IMG_EXTENSIONS

    return Path(filename).suffix in IMG_EXTENSIONS


def find_images(path, recursive=False):
    """
    Get a list of all images contained in a directory:

    - path.glob("*") if not recursive
    - path.glob("**/*") if recursive
    """
    p = Path(path)
    assert p.exists()
    assert p.is_dir()
    pattern = "*"
    if recursive:
        pattern += "*/*"

    return [i for i in p.glob(pattern) if i.is_file() and is_image_file(i)]


def upload_images_to_exp(path, exp=None, project_name="omnigan-eval"):
    ims = find_images(path)
    if exp is None:
        exp = Experiment(project_name=project_name)
    for im in ims:
        exp.log_image(str(im))
    return exp<|MERGE_RESOLUTION|>--- conflicted
+++ resolved
@@ -160,52 +160,6 @@
                     opts.gen.encoder.architecture, opts.gen.s.architecture
                 )
             )
-<<<<<<< HEAD
-        if opts.gen.encoder.architecture == "deeplabv2" or (
-            opts.gen.encoder.architecture == "deeplabv3"
-            and opts.gen.deeplabv3.backbone == "resnet"
-        ):
-            if opts.gen.m.res_dim != 2048:
-                print(
-                    "WARNING: overriding config's gen.m.res_dim",
-                    "to match encoder architecture {}".format(
-                        opts.gen.encoder.architecture
-                    ),
-                    "(res_dim was {} now is 2048".format(opts.gen.m.res_dim),
-                )
-                opts.gen.m.res_dim = 2048
-            if opts.gen.d.res_dim != 2048:
-                print(
-                    "WARNING: overriding config's gen.m.res_dim",
-                    "to match encoder architecture {}".format(
-                        opts.gen.encoder.architecture
-                    ),
-                    "(res_dim was {} now is 2048".format(opts.gen.m.res_dim),
-                )
-                opts.gen.d.res_dim = 2048
-        if (
-            opts.gen.encoder.architecture == "deeplabv3"
-            and opts.gen.deeplabv3.backbone == "mobilenet"
-        ):
-            if opts.gen.m.res_dim != 320:
-                print(
-                    "WARNING: overriding config's gen.m.res_dim",
-                    "to match encoder architecture {}".format(
-                        opts.gen.encoder.architecture
-                    ),
-                    "(res_dim was {} now is 320".format(opts.gen.m.res_dim),
-                )
-                opts.gen.m.res_dim = 320
-            if opts.gen.d.res_dim != 320:
-                print(
-                    "WARNING: overriding config's gen.m.res_dim",
-                    "to match encoder architecture {}".format(
-                        opts.gen.encoder.architecture
-                    ),
-                    "(res_dim was {} now is 320".format(opts.gen.m.res_dim),
-                )
-                opts.gen.d.res_dim = 320
-=======
     if opts.gen.m.use_spade:
         if "d" not in opts.tasks or "s" not in opts.tasks:
             raise ValueError(
@@ -217,7 +171,6 @@
                 "opts.gen.m.use_spade is True but using D as a classifier"
                 + " which is a non-implemented combination"
             )
->>>>>>> f497d346
 
     return set_data_paths(opts)
 
