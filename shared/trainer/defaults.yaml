--- conflicted
+++ resolved
@@ -38,15 +38,8 @@
   check_samples: False
   loaders:
     batch_size: 6
-<<<<<<< HEAD
-    num_workers: 8
-  normalization:
-    default # can be "default" or "HRNet" for now.
-    # default: mean=[0.5, 0.5, 0.5], std=[0.5, 0.5, 0.5]; HRNet: mean=[0.485, 0.456, 0.406], std=[0.229, 0.224, 0.225]
-=======
     num_workers: 6
   normalization: default # can be "default" or "HRNet" for now. # default: mean=[0.5, 0.5, 0.5], std=[0.5, 0.5, 0.5]; HRNet: mean=[0.485, 0.456, 0.406], std=[0.229, 0.224, 0.225]
->>>>>>> 709c261c
   transforms:
     - name: hflip
       ignore: val
@@ -60,21 +53,18 @@
       center: val # disable randomness, crop around the image's center
       height: 600
       width: 600
-<<<<<<< HEAD
     - name: rot
       ignore: False
       p: 0.5 # the prob to trigger the rotaion transform
       angle: [-6.0, -3.0, 3.0, 6.0] # can be float/int or list of float/int; positive/negtive angles for counter-clockwise/clockwise
       # Suggestion: had better not to rotate more than 6 degree (abs value) because the slope will be kind of fake beyond 6.
       # Please noticed that, the area preserved after the rotation has a propotion of (1-tan(a)/1+tan(a))^2 where a is the abs rotation angle. This conclusion also works for rectangles.
-=======
     - name: brightness
       ignore: val
     - name: saturation
       ignore: val
     - name: contrast
       ignore: val
->>>>>>> 709c261c
     - name: resize # ? this or change generator's output? Or resize larger then crop to 256?
       ignore: false
       new_size:
@@ -187,9 +177,6 @@
     use_minent: True # directly minimize the entropy of the image
     use_minent_var: True # add variance of entropy map in the measure of entropy for a certain picture
     use_advent: True # minimize the entropy of the image by adversarial training
-<<<<<<< HEAD
-    use_compare_loss: False
-=======
     use_ground_intersection: True
     use_proj: True
     proj_dim: 64
@@ -205,7 +192,6 @@
       num_layers: 3
       activations:
         all_lrelu: True
->>>>>>> 709c261c
 
 # -------------------------
 # ----- Discriminator -----
@@ -308,12 +294,8 @@
       m:
         bce: 1 # Main prediction loss, i.e. GAN or BCE
         tv: 1 # Total variational loss (for smoothing)
-<<<<<<< HEAD
-        compare: 0.05 # Compare loss (penalize areas in ground seg but not in flood mask) # This hyper-param is not good/ready. I am still exploring it.
-=======
         gi: 0.05
         pl4m: 1 # painter loss for the masker (end-to-end)
->>>>>>> 709c261c
       p:
         context: 0
         dm: 1 # depth matching
@@ -330,14 +312,9 @@
       ent_var: 0.1 # the proportion of variance of entropy map in the entropy measure for a certain picture
       adv_main: 1.0 # the coefficient of the AdvEnt loss that minimize the entropy of the image by adversarial training
       adv_aux: 0.0 # the corresponding coefficient of the AdvEnt loss of second output
-<<<<<<< HEAD
-      dis_main: 1 # the discriminator take care of the first output in the adversarial training
-      dis_aux: 0 # the discriminator take care of the second output in the adversarial training
-=======
       dis_main: 1.0 # the discriminator take care of the first output in the adversarial training
       dis_aux: 0.0 # the discriminator take care of the second output in the adversarial training
       WGAN_gp: 10 # used in WGAN_gp, it's the hyperparameters for the gradient penalty
->>>>>>> 709c261c
   log_level: 2 # 0: no log, 1: only aggregated losses, >1 detailed losses
   save_n_epochs: 25 # Save `latest_ckpt.pth` every epoch, `epoch_{epoch}_ckpt.pth` model every n epochs if epoch >= min_save_epoch
   min_save_epoch: 28 # Save extra intermediate checkpoints when epoch > min_save_epoch
