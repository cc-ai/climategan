output_path: /miniscratch/_groups/ccai/trash
# README on load_path
# 1/ any path which leads to a dir will be loaded as `path / checkpoints / latest_ckpt.pth`
# 2/ if you want to specify a specific checkpoint, it MUST be a `.pth` file
# 3/ resuming a P OR an M model, you may only specify 1 of `load_path.p` OR `load_path.m`.
#    You may also leave BOTH at none, in which case `output_path / checkpoints / latest_ckpt.pth`
#    will be used
# 4/ resuming a P+M model, you may specify (`p` AND `m`) OR `pm` OR leave all at none,
#    in which case `output_path / checkpoints / latest_ckpt.pth` will be used to load from
#    a single checkpoint
load_paths:
  p: none # Painter weights: none will use `output_path / checkpoints / latest_ckpt.pth`
  m: none # Masker weights: none will use `output_path / checkpoints / latest_ckpt.pth`
  pm: none # Painter and Masker weights: none will use `output_path / checkpoints / latest_ckpt.pth`

# -------------------
# -----  Tasks  -----
# -------------------
tasks: [d, s, m, p] # [p] [m, s, d]

# ----------------
# ----- Data -----
# ----------------
data:
  max_samples: -1 # -1 for all, otherwise set to an int to crop the training data size
  files: # if one is not none it will override the dirs location
    base: /miniscratch/_groups/ccai/data/jsons
    train:
      r: train_r_full.json
      s: train_s_fixedholes.json
      rf: train_rf.json
      kitti: train_kitti.json
    val:
      r: val_r_full.json
      s: val_s_fixedholes.json
      rf: val_rf_labelbox.json
      kitti: val_kitti.json
  check_samples: False
  loaders:
    batch_size: 6
    num_workers: 6
  normalization: default # can be "default" or "HRNet" for now. # default: mean=[0.5, 0.5, 0.5], std=[0.5, 0.5, 0.5]; HRNet: mean=[0.485, 0.456, 0.406], std=[0.229, 0.224, 0.225]
  transforms:
    - name: hflip
      ignore: val
      p: 0.5
    - name: resize
      ignore: false
      new_size: 640
      keep_aspect_ratio: true # smallest dimension will be `new_size` and the other will be computed to keep aspect  ratio
    - name: crop
      ignore: false
      center: val # disable randomness, crop around the image's center
      height: 600
      width: 600
    - name: brightness
      ignore: val
    - name: saturation
      ignore: val
    - name: contrast
      ignore: val
    - name: resize # ? this or change generator's output? Or resize larger then crop to 256?
      ignore: false
      new_size:
        default: 640
        d: 160
        s: 160

# ---------------------
# ----- Generator -----
# ---------------------
gen:
  opt:
    optimizer: ExtraAdam # one in [Adam, ExtraAdam] default: Adam
    beta1: 0.9
    lr:
      default: 0.00005 # 0.00001 for dlv2, 0.00005 for dlv3
    lr_policy: step
    # lr_policy can be constant, step or multi_step; if step, specify lr_step_size and lr_gamma
    # if multi_step specify lr_step_size lr_gamma and lr_milestones:
    #   if lr_milestones is a list:
    #     the learning rate will be multiplied by gamma each time the epoch reaches an
    #     item in the list (no need for lr_step_size).
    #   if lr_milestones is an int:
    #      a list of milestones is created from `range(lr_milestones, train.epochs, lr_step_size)`
    lr_step_size: 30 # for linear decay : period of learning rate decay (epochs)
    lr_milestones: 15
    lr_gamma: 0.5 # Multiplicative factor of learning rate decay
  default:
    &default-gen # default parameters for the generator (encoder and decoders)
    activ: lrelu # activation function [relu/lrelu/prelu/selu/tanh]
    init_gain: 0.02
    init_type: xavier
    n_res: 1 # number of residual blocks before upsampling
    n_downsample: &n_downsample 3 # number of downsampling layers in encoder | dim 32 + down 3 => z = 256 x 32 x 32
    n_upsample: *n_downsample # upsampling in spade decoder ; should match encoder.n_downsample
    pad_type: reflect # padding type [zero/reflect]
    norm: spectral # ResBlock normalization ; one of {"batch", "instance", "layer", "adain", "spectral", "none"}
    proj_dim: 32 # Dim of projection from latent space
  encoder: # specific params for the encoder
    <<: *default-gen
    dim: 32
    architecture: deeplabv3 # [deeplabv2/v3 resnet -> res_dim=2048) | dlv3 mobilenet -> res_dim=320
    input_dim: 3 # input number of channels
    n_res: 0 # number of residual blocks in content encoder/decoder
    norm: spectral # ConvBlock normalization ; one of {"batch", "instance", "layer", "adain", "spectral", "none"}

  #! Don't change!!!
  deeplabv2:
    nblocks: [3, 4, 23, 3]
    use_pretrained: True
    pretrained_model: "/miniscratch/_groups/ccai/data/pretrained_models/deeplabv2/DeepLab_resnet_pretrained_imagenet.pth"

  deeplabv3:
    backbone: resnet # resnet or mobilenet
    output_stride: 8 # 8 or 16
    use_pretrained: true
    pretrained_model:
      mobilenet: "/miniscratch/_groups/ccai/data/pretrained_models/deeplabv3/deeplabv3_plus_mobilenetv2_segmentron.pth"
      resnet: "/miniscratch/_groups/ccai/data/pretrained_models/deeplabv3/model_CoinCheungDeepLab-v3-plus.pth"

  d: # specific params for the depth estimation decoder
    <<: *default-gen
    output_dim: 1
    norm: batch
    loss: sigm # dada or sigm | /!\ ignored if classify.enable
    upsample_featuremaps: True # upsamples from 80x80 to 160x160 intermediate feature maps
    architecture: dada # dada or base | must be base for classif
    classify: # classify log-depth instead of regression
      enable: False
      linspace:
        min: 0.35
        max: 6.95
        buckets: 256
  s: # specific params for the semantic segmentation decoder
    <<: *default-gen
    num_classes: 11
    output_dim: 11
    use_advent: True
    use_minent: True
    architecture: deeplabv3
    upsample_featuremaps: False # upsamples from 80x80 to 160x160 intermediate feature maps
    depth_feat_fusion: True
    depth_dada_fusion: True
  p: # specific params for the SPADE painter
    <<: *default-gen
<<<<<<< HEAD
    latent_dim: 1024
=======
    latent_dim: 640
    loss: gan # gan or hinge
    no_z: true # <=> use_vae=False in the SPADE repo
>>>>>>> 68a7ce16
    output_dim: 3 # output dimension
    pad_type: reflect # padding type [zero/reflect]
    paste_original_content: True # only select the water painted to backprop through the network, not the whole generated image: fake_flooded = masked_x + m * fake_flooded
    pl4m_epoch: 49 # epoch from which we introduce a new loss to the masker: the painter's discriminator's loss
    spade_kernel_size: 3 # kernel size within SPADE norm layers
    spade_n_up: 7 # number of upsampling layers in the translation decoder is equal to number of downsamplings in the encoder.  output's h and w are z's h and w x 2^spade_num_upsampling_layers | z:32 and spade_n_up:4 => output 512
    spade_param_free_norm: instance # what param-free normalization to apply in SPADE normalization
    spade_use_spectral_norm: true
    use_final_shortcut: False # if true, the last spade block does not get the masked input as conditioning but the prediction of the previous layer (passed through a conv to match dims) in order to lighten the masking restrictions and have smoother edges
<<<<<<< HEAD
    paste_original_content: False # only select the water painted to backprop through the network, not the whole generated image: fake_flooded = masked_x + m * fake_flooded
    use_pretrained: True
    path_G_pretrained: /miniscratch/_groups/ccai/data/pretrained_gaugan/latest_net_G.pth
  
    m: # specific params for the mask-generation decoder
=======
    diff_aug:
      use: False
      do_color_jittering: false
      do_cutout: false
      cutout_ratio: 0.5
      do_translation: false
      translation_ratio: 0.125

  m: # specific params for the mask-generation decoder
>>>>>>> 68a7ce16
    <<: *default-gen
    use_spade: False
    output_dim: 1
    use_minent: True # directly minimize the entropy of the image
    use_minent_var: True # add variance of entropy map in the measure of entropy for a certain picture
    use_advent: True # minimize the entropy of the image by adversarial training
    use_ground_intersection: True
    proj_dim: 64
    n_res: 3
    use_low_level_feats: True
    spade:
      latent_dim: 128
      detach: True # detach s_pred and d_pred conditioning tensors
      cond_nc: 12 # 12 without x, 15 with x
      spade_use_spectral_norm: True
      spade_param_free_norm: batch
      num_layers: 3

# -------------------------
# ----- Discriminator -----
# -------------------------
dis:
  soft_shift: 0.2 # label smoothing: real in U(1-soft_shift, 1), fake in U(0, soft_shift) # ! one-sided label smoothing
  flip_prob: 0.05 # label flipping
  opt:
    optimizer: ExtraAdam # one in [Adam, ExtraAdam] default: Adam
    beta1: 0.5
    lr:
      default: 0.00002 # 0.0001 for dlv2, 0.00002 for dlv3
    lr_policy: step
    # lr_policy can be constant, step or multi_step; if step, specify lr_step_size and lr_gamma
    # if multi_step specify lr_step_size lr_gamma and lr_milestones:
    #   if lr_milestones is a list:
    #     the learning rate will be multiplied by gamma each time the epoch reaches an
    #     item in the list (no need for lr_step_size).
    #   if lr_milestones is an int:
    #      a list of milestones is created from `range(lr_milestones, train.epochs, lr_step_size)`
    lr_step_size: 30 # for linear decay : period of learning rate decay (epochs)
    lr_milestones: 15
    lr_gamma: 0.5 # Multiplicative factor of learning rate decay
  default:
    &default-dis # default setting for discriminators (there are 4 of them for rn rf sn sf)
    input_nc: 3
    ndf: 64
    n_layers: 4
    norm: instance
    init_type: xavier
    init_gain: 0.02
    use_sigmoid: false
    num_D: 1 #Number of discriminators to use (>1 means multi-scale)
    get_intermediate_features: false
  p:
    <<: *default-dis
    num_D: 3
    get_intermediate_features: true
    use_local_discriminator: false
    # ttur: false # two time-scale update rule (see SPADE repo)
  m:
    <<: *default-dis
    multi_level: false
    architecture: base # can be [base | OmniDiscriminator]
    gan_type: WGAN_norm # can be [GAN | WGAN | WGAN_gp | WGAN_norm]
    wgan_clamp_lower: -0.01 # used in WGAN, WGAN clap the params in dis to [wgan_clamp_lower, wgan_clamp_upper] for every update
    wgan_clamp_upper: 0.01 # used in WGAN
  s:
    <<: *default-dis
    gan_type: WGAN_norm # can be [GAN | WGAN | WGAN_gp | WGAN_norm]
    wgan_clamp_lower: -0.01 # used in WGAN, WGAN clap the params in dis to [wgan_clamp_lower, wgan_clamp_upper] for every update
    wgan_clamp_upper: 0.01 # used in WGAN
# -------------------------------
# -----  Domain Classifier  -----
# -------------------------------
classifier:
  opt:
    optimizer: ExtraAdam # one in [Adam, ExtraAdam] default: Adam
    beta1: 0.5
    lr:
      default: 0.0005
    lr_policy: step # constant or step ; if step, specify step_size and gamma
    lr_step_size: 30 # for linear decay
    lr_gamma: 0.5
  loss: l2 #Loss can be l1, l2, cross_entropy.  default cross_entropy
  layers: [100, 100, 20, 20, 4] # number of units per hidden layer ; las number is output_dim
  dropout: 0.4 # probability of being set to 0
  init_type: kaiming
  init_gain: 0.2
  proj_dim: 128 #Dim of projection from latent space

# ------------------------
# ----- Train Params -----
# ------------------------
train:
  kitti:
    pretrain: False
    epochs: 10
    batch_size: 6
  amp: False
  pseudo:
    tasks: [] # list of tasks for which to use pseudo labels (empty list to disable)
    epochs: 10 # disable pseudo training after n epochs (set to -1 to never disable)
  epochs: 300
  fid:
    n_images: 57 # val_rf.json has 57 images
    batch_size: 50 # inception inference batch size, not painter's
    dims: 2048 # what Inception bock to compute the stats from (see BLOCK_INDEX_BY_DIM in fid.py)
  latent_domain_adaptation: False # whether or not to do domain adaptation on the latent vectors # Needs to be turned off if use_advent is True
  lambdas: # scaling factors in the total loss
    G:
      d:
        main: 1
        gml: 0.5
      s:
        crossent: 1
        crossent_pseudo: 0.001
        minent: 0.001
        advent: 0.001
      m:
        bce: 1 # Main prediction loss, i.e. GAN or BCE
        tv: 1 # Total variational loss (for smoothing)
        gi: 0.05
        pl4m: 1 # painter loss for the masker (end-to-end)
      p:
        context: 0
        dm: 1 # depth matching
        featmatch: 10
        gan: 1 # gan loss
        reconstruction: 0
        tv: 0
        vgg: 10
      classifier: 1
    C: 1
    advent:
      ent_main: 0.5 # the coefficient of the MinEnt loss that directly minimize the entropy of the image
      ent_aux: 0.0 # the corresponding coefficient of the MinEnt loss of second output
      ent_var: 0.1 # the proportion of variance of entropy map in the entropy measure for a certain picture
      adv_main: 1.0 # the coefficient of the AdvEnt loss that minimize the entropy of the image by adversarial training
      adv_aux: 0.0 # the corresponding coefficient of the AdvEnt loss of second output
      dis_main: 1.0 # the discriminator take care of the first output in the adversarial training
      dis_aux: 0.0 # the discriminator take care of the second output in the adversarial training
      WGAN_gp: 10 # used in WGAN_gp, it's the hyperparameters for the gradient penalty
  log_level: 2 # 0: no log, 1: only aggregated losses, >1 detailed losses
  save_n_epochs: 25 # Save `latest_ckpt.pth` every epoch, `epoch_{epoch}_ckpt.pth` model every n epochs if epoch >= min_save_epoch
  min_save_epoch: 28 # Save extra intermediate checkpoints when epoch > min_save_epoch
  resume: false # Load latest_ckpt.pth checkpoint from `output_path` #TODO Make this path of checkpoint to load
  auto_resume: true # automatically looks for similar output paths and exact same jobID to resume training automatically even if resume is false.

# -----------------------------
# ----- Validation Params -----
# -----------------------------
val:
  store_images: false # write to disk on top of comet logging
  val_painter: /miniscratch/_groups/ccai/checkpoints/painter/victor/good_large_lr/checkpoints/latest_ckpt.pth
# -----------------------------
# ----- Comet Params ----------
# -----------------------------
comet:
  display_size: 20
  rows_per_log: 5 # number of samples (rows) in a logged grid image. Number of total logged images: display_size // rows_per_log
  im_per_row: # how many columns (3 = x, target, pred)
    p: 4
    m: 6
    s: 4
    d: 4
events:
  fire:
    color:
      r: 244
      g: 141
      b: 48
    blur_radius: 150
  smog:
    airlight: 0.76
    beta: 2
    vr: 1<|MERGE_RESOLUTION|>--- conflicted
+++ resolved
@@ -144,13 +144,9 @@
     depth_dada_fusion: True
   p: # specific params for the SPADE painter
     <<: *default-gen
-<<<<<<< HEAD
-    latent_dim: 1024
-=======
     latent_dim: 640
     loss: gan # gan or hinge
     no_z: true # <=> use_vae=False in the SPADE repo
->>>>>>> 68a7ce16
     output_dim: 3 # output dimension
     pad_type: reflect # padding type [zero/reflect]
     paste_original_content: True # only select the water painted to backprop through the network, not the whole generated image: fake_flooded = masked_x + m * fake_flooded
@@ -160,13 +156,10 @@
     spade_param_free_norm: instance # what param-free normalization to apply in SPADE normalization
     spade_use_spectral_norm: true
     use_final_shortcut: False # if true, the last spade block does not get the masked input as conditioning but the prediction of the previous layer (passed through a conv to match dims) in order to lighten the masking restrictions and have smoother edges
-<<<<<<< HEAD
-    paste_original_content: False # only select the water painted to backprop through the network, not the whole generated image: fake_flooded = masked_x + m * fake_flooded
+    
     use_pretrained: True
     path_G_pretrained: /miniscratch/_groups/ccai/data/pretrained_gaugan/latest_net_G.pth
   
-    m: # specific params for the mask-generation decoder
-=======
     diff_aug:
       use: False
       do_color_jittering: false
@@ -176,7 +169,6 @@
       translation_ratio: 0.125
 
   m: # specific params for the mask-generation decoder
->>>>>>> 68a7ce16
     <<: *default-gen
     use_spade: False
     output_dim: 1
