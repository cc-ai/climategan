output_path: /miniscratch/_groups/ccai/trash
# README on load_path
# 1/ any path which leads to a dir will be loaded as `path / checkpoints / latest_ckpt.pth`
# 2/ if you want to specify a specific checkpoint, it MUST be a `.pth` file
# 3/ resuming a P OR an M model, you may only specify 1 of `load_path.p` OR `load_path.m`.
#    You may also leave BOTH at none, in which case `output_path / checkpoints / latest_ckpt.pth`
#    will be used
# 4/ resuming a P+M model, you may specify (`p` AND `m`) OR `pm` OR leave all at none,
#    in which case `output_path / checkpoints / latest_ckpt.pth` will be used to load from
#    a single checkpoint
load_paths:
  p: none # Painter weights: none will use `output_path / checkpoints / latest_ckpt.pth`
  m: none # Masker weights: none will use `output_path / checkpoints / latest_ckpt.pth`
  pm: none # Painter and Masker weights: none will use `output_path / checkpoints / latest_ckpt.pth`

# -------------------
# -----  Tasks  -----
# -------------------
tasks: [d, s, m, p] # [p] [m, s, d]

# ----------------
# ----- Data -----
# ----------------
data:
  max_samples: -1 # -1 for all, otherwise set to an int to crop the training data size
  files: # if one is not none it will override the dirs location
    base: /miniscratch/_groups/ccai/data/jsons
    train:
      r: train_r_full.json
      s: train_s_full.json
      rf: train_rf.json
    val:
      r: val_r_full.json
      s: val_s_full.json
      rf: val_rf.json
  check_samples: False
  loaders:
    batch_size: 6
    num_workers: 8
  normalization: default # can be "default" or "HRNet" for now. # default: mean=[0.5, 0.5, 0.5], std=[0.5, 0.5, 0.5]; HRNet: mean=[0.485, 0.456, 0.406], std=[0.229, 0.224, 0.225]
  transforms:
    - name: hflip
      ignore: false
      p: 0.5
    - name: resize
      ignore: false
      new_size: 640
      keep_aspect_ratio: true # smallest dimension will be `new_size` and the other will be computed to keep aspect  ratio
    - name: crop
      ignore: false
      height: 600
      width: 600
    - name: brightness
      ignore: false
    - name: saturation
      ignore: false
    - name: contrast
      ignore: false
    - name: resize # ? this or change generator's output? Or resize larger then crop to 256?
      ignore: false
      new_size:
        default: 640
        d: 160
        s: 160

# ---------------------
# ----- Generator -----
# ---------------------
gen:
  opt:
    optimizer: ExtraAdam # one in [Adam, ExtraAdam] default: Adam
    beta1: 0.9
    lr:
<<<<<<< HEAD
      default: 0.0001
=======
      default: 0.00005 # 0.00001 for dlv2, 0.00005 for dlv3
>>>>>>> 940852b1
    lr_policy: step
    # lr_policy can be constant, step or multi_step; if step, specify lr_step_size and lr_gamma
    # if multi_step specify lr_step_size lr_gamma and lr_milestones:
    #   if lr_milestones is a list:
    #     the learning rate will be multiplied by gamma each time the epoch reaches an
    #     item in the list (no need for lr_step_size).
    #   if lr_milestones is an int:
    #      a list of milestones is created from `range(lr_milestones, train.epochs, lr_step_size)`
    lr_step_size: 30 # for linear decay : period of learning rate decay (epochs)
    lr_milestones: 15
    lr_gamma: 0.5 # Multiplicative factor of learning rate decay
  default:
    &default-gen # default parameters for the generator (encoder and decoders)
    activ: lrelu # activation function [relu/lrelu/prelu/selu/tanh]
    init_gain: 0.2
    init_type: xavier
    n_res: 1 # number of residual blocks before upsampling
    n_downsample: &n_downsample 3 # number of downsampling layers in encoder | dim 32 + down 3 => z = 256 x 32 x 32
    n_upsample: *n_downsample # upsampling in spade decoder ; should match encoder.n_downsample
    pad_type: reflect # padding type [zero/reflect]
    res_dim: 2048 # Resblock number of channels (=latent space's)
    # res_dim should be
    # * 2048 if using deeplabv2 or deeplabv3 with resnet backbone
    # * 320 if using deeplabv3 with mobilenet backbone
    # * anything, like 256, otherwise
    norm: spectral # ResBlock normalization ; one of {"batch", "instance", "layer", "adain", "spectral", "none"}
    proj_dim: 32 # Dim of projection from latent space
  encoder: # specific params for the encoder
    <<: *default-gen
    dim: 32
    architecture: deeplabv3 # [deeplabv2/3 (res_dim = 2048) | base (res_dim = 256)]
    input_dim: 3 # input number of channels
    n_res: 0 # number of residual blocks in content encoder/decoder
    norm: spectral # ConvBlock normalization ; one of {"batch", "instance", "layer", "adain", "spectral", "none"}

  #! Don't change!!!
  deeplabv2:
    nblocks: [3, 4, 23, 3]
    use_pretrained: True
    pretrained_model: "/miniscratch/_groups/ccai/data/pretrained_models/deeplabv2/DeepLab_resnet_pretrained_imagenet.pth"

  deeplabv3:
    backbone: resnet # resnet only
    output_stride: 8 # 8 or 16
    use_pretrained: true
    pretrained_model:
      mobilenet: "/miniscratch/_groups/ccai/data/pretrained_models/deeplabv3/deeplab-mobilenet.pth"
      resnet: "/miniscratch/_groups/ccai/data/pretrained_models/deeplabv3/model_CoinCheungDeepLab-v3-plus.pth"

  d: # specific params for the depth estimation decoder
    <<: *default-gen
    init_type: normal
    init_gain: 0.01
    output_dim: 1
    norm: batch
    loss: dada # dada or sigm | /!\ ignored if classify.enable
    upsample_featuremaps: False # upsamples from 80x80 to 160x160 intermediate feature maps
    architecture: dada # dada or base | must be base for classif
    classify: # classify log-depth instead of regression
      enable: False
      linspace:
        min: 0.35
        max: 6.95
        buckets: 256
  s: # specific params for the semantic segmentation decoder
    <<: *default-gen
    num_classes: 11
    output_dim: 11
    use_advent: True
    use_minent: True
    architecture: "deeplabv3"
    upsample_featuremaps: False # upsamples from 80x80 to 160x160 intermediate feature maps
  p: # specific params for the SPADE painter
    <<: *default-gen
    latent_dim: 512
    loss: gan # gan or hinge
    no_z: true # <=> use_vae=False in the SPADE repo
    output_dim: 3 # output dimension
<<<<<<< HEAD
    pad_type: zero # padding type [zero/reflect]
    paste_original_content: True # only select the water painted to backprop through the network, not the whole generated image: fake_flooded = masked_x + m * fake_flooded
    pl4m_epoch: 50 # epoch from which we introduce a new loss to the masker: the painter's discriminator's loss
=======
    pad_type: reflect # padding type [zero/reflect]
    paste_original_content: True # only select the water painted to backprop through the network, not the whole generated image: fake_flooded = masked_x + m * fake_flooded
    pl4m_epoch: 49 # epoch from which we introduce a new loss to the masker: the painter's discriminator's loss
>>>>>>> 940852b1
    spade_kernel_size: 3 # kernel size within SPADE norm layers
    spade_n_up: 7 # number of upsampling layers in the translation decoder is equal to number of downsamplings in the encoder.  output's h and w are z's h and w x 2^spade_num_upsampling_layers | z:32 and spade_n_up:4 => output 512
    spade_param_free_norm: instance # what param-free normalization to apply in SPADE normalization
    spade_use_spectral_norm: true
    use_final_shortcut: False # if true, the last spade block does not get the masked input as conditioning but the prediction of the previous layer (passed through a conv to match dims) in order to lighten the masking restrictions and have smoother edges
<<<<<<< HEAD
    diff_augm:
      do_color_jittering: true
      do_cutout: true
      cutout_ratio: 0.5
      do_translation: True
      translation_ratio: 0.125
=======
>>>>>>> 940852b1

  m: # specific params for the mask-generation decoder
    <<: *default-gen
    output_dim: 1
    use_minent: True # directly minimize the entropy of the image
    use_minent_var: True # add variance of entropy map in the measure of entropy for a certain picture
    use_advent: True # minimize the entropy of the image by adversarial training
    use_ground_intersection: True
    proj_dim: 64
    n_res: 3
    use_low_level_feats: False

# -------------------------
# ----- Discriminator -----
# -------------------------
dis:
  soft_shift: 0.2 # label smoothing: real in U(1-soft_shift, 1), fake in U(0, soft_shift) # ! one-sided label smoothing
  flip_prob: 0.05 # label flipping
  opt:
    optimizer: ExtraAdam # one in [Adam, ExtraAdam] default: Adam
    beta1: 0.5
    lr:
<<<<<<< HEAD
      default: 0.0005
=======
      default: 0.00002 # 0.0001 for dlv2, 0.00002 for dlv3
>>>>>>> 940852b1
    lr_policy: step
    # lr_policy can be constant, step or multi_step; if step, specify lr_step_size and lr_gamma
    # if multi_step specify lr_step_size lr_gamma and lr_milestones:
    #   if lr_milestones is a list:
    #     the learning rate will be multiplied by gamma each time the epoch reaches an
    #     item in the list (no need for lr_step_size).
    #   if lr_milestones is an int:
    #      a list of milestones is created from `range(lr_milestones, train.epochs, lr_step_size)`
    lr_step_size: 30 # for linear decay : period of learning rate decay (epochs)
    lr_milestones: 15
    lr_gamma: 0.5 # Multiplicative factor of learning rate decay
  default:
    &default-dis # default setting for discriminators (there are 4 of them for rn rf sn sf)
    input_nc: 3
    ndf: 64
    n_layers: 4
    norm: instance
    init_type: kaiming
    init_gain: 0.2
    use_sigmoid: false
    num_D: 1 #Number of discriminators to use (>1 means multi-scale)
    get_intermediate_features: false
  p:
    <<: *default-dis
    num_D: 3
    get_intermediate_features: true
    use_local_discriminator: false
    # ttur: false # two time-scale update rule (see SPADE repo)
  m:
    <<: *default-dis
    multi_level: false
    architecture: base # can be [base | OmniDiscriminator]
    gan_type: WGAN_norm # can be [GAN | WGAN | WGAN_gp | WGAN_norm]
    wgan_clamp_lower: -0.01 # used in WGAN, WGAN clap the params in dis to [wgan_clamp_lower, wgan_clamp_upper] for every update
    wgan_clamp_upper: 0.01 # used in WGAN
  s:
    <<: *default-dis
    gan_type: WGAN_norm # can be [GAN | WGAN | WGAN_gp | WGAN_norm]
    wgan_clamp_lower: -0.01 # used in WGAN, WGAN clap the params in dis to [wgan_clamp_lower, wgan_clamp_upper] for every update
    wgan_clamp_upper: 0.01 # used in WGAN
# -------------------------------
# -----  Domain Classifier  -----
# -------------------------------
classifier:
  opt:
    optimizer: ExtraAdam # one in [Adam, ExtraAdam] default: Adam
    beta1: 0.5
    lr:
      default: 0.0005
    lr_policy: step # constant or step ; if step, specify step_size and gamma
    lr_step_size: 30 # for linear decay
    lr_gamma: 0.5
  loss: l2 #Loss can be l1, l2, cross_entropy.  default cross_entropy
  layers: [100, 100, 20, 20, 4] # number of units per hidden layer ; las number is output_dim
  dropout: 0.4 # probability of being set to 0
  init_type: kaiming
  init_gain: 0.2
  proj_dim: 128 #Dim of projection from latent space

# ------------------------
# ----- Train Params -----
# ------------------------
train:
  kitti:
    pretrain: False
    epochs: 30
    batch_size: 20
  amp: False
  pseudo:
    tasks: [] # list of tasks for which to use pseudo labels (empty list to disable)
    epochs: 30 # disable pseudo training after n epochs (set to -1 to never disable)
  epochs: 300
  fid:
    n_images: 57 # val_rf.json has 57 images
    batch_size: 50 # inception inference batch size, not painter's
    dims: 2048 # what Inception bock to compute the stats from (see BLOCK_INDEX_BY_DIM in fid.py)
  latent_domain_adaptation: False # whether or not to do domain adaptation on the latent vectors # Needs to be turned off if use_advent is True
  lambdas: # scaling factors in the total loss
    G:
      d:
        main: 1
        gml: 0.5
      s:
        crossent: 1
        crossent_pseudo: 0.001
        minent: 0.001
        advent: 0.001
      m:
        bce: 1 # Main prediction loss, i.e. GAN or BCE
        tv: 1 # Total variational loss (for smoothing)
        gi: 0.05
        pl4m: 1 # painter loss for the masker (end-to-end)
      p:
        context: 0
        dm: 1 # depth matching
        featmatch: 10
        gan: 1 # gan loss
        reconstruction: 0
        tv: 0
        vgg: 10
      classifier: 1
    C: 1
    advent:
      ent_main: 0.5 # the coefficient of the MinEnt loss that directly minimize the entropy of the image
      ent_aux: 0.0 # the corresponding coefficient of the MinEnt loss of second output
      ent_var: 0.1 # the proportion of variance of entropy map in the entropy measure for a certain picture
      adv_main: 1.0 # the coefficient of the AdvEnt loss that minimize the entropy of the image by adversarial training
      adv_aux: 0.0 # the corresponding coefficient of the AdvEnt loss of second output
      dis_main: 1.0 # the discriminator take care of the first output in the adversarial training
      dis_aux: 0.0 # the discriminator take care of the second output in the adversarial training
      WGAN_gp: 10 # used in WGAN_gp, it's the hyperparameters for the gradient penalty
  log_level: 2 # 0: no log, 1: only aggregated losses, >1 detailed losses
  save_n_epochs: 2 # Save `latest_ckpt.pth` every epoch, `epoch_{epoch}_ckpt.pth` model every n epochs if epoch >= min_save_epoch
  min_save_epoch: 28 # Save extra intermediate checkpoints when epoch > min_save_epoch
  resume: false # Load latest_ckpt.pth checkpoint from `output_path` #TODO Make this path of checkpoint to load
  auto_resume: true # automatically looks for similar output paths and exact same jobID to resume training automatically even if resume is false.

# -----------------------------
# ----- Validation Params -----
# -----------------------------
val:
  visualize: false # True if using visualizedEval.py to evaluate the masker. (Won't load any optimizers. Will load Generator state_dict unstrictly. Helpful to evaluate masker from multihead ckpt)
  store_images: false # write to disk on top of comet logging
# -----------------------------
# ----- Comet Params ----------
# -----------------------------
comet:
  display_size: 20
  rows_per_log: 5 # number of samples (rows) in a logged grid image. Number of total logged images: display_size // rows_per_log
  im_per_row: # how many columns (3 = x, target, pred)
    p: 4
    m: 6
    s: 4
    d: 4
events:
  fire:
    color:
      r: 244
      g: 141
      b: 48
    blur_radius: 150
  smog:
    airlight: 0.76
    beta: 2
    vr: 1<|MERGE_RESOLUTION|>--- conflicted
+++ resolved
@@ -71,11 +71,7 @@
     optimizer: ExtraAdam # one in [Adam, ExtraAdam] default: Adam
     beta1: 0.9
     lr:
-<<<<<<< HEAD
-      default: 0.0001
-=======
       default: 0.00005 # 0.00001 for dlv2, 0.00005 for dlv3
->>>>>>> 940852b1
     lr_policy: step
     # lr_policy can be constant, step or multi_step; if step, specify lr_step_size and lr_gamma
     # if multi_step specify lr_step_size lr_gamma and lr_milestones:
@@ -154,29 +150,20 @@
     loss: gan # gan or hinge
     no_z: true # <=> use_vae=False in the SPADE repo
     output_dim: 3 # output dimension
-<<<<<<< HEAD
-    pad_type: zero # padding type [zero/reflect]
-    paste_original_content: True # only select the water painted to backprop through the network, not the whole generated image: fake_flooded = masked_x + m * fake_flooded
-    pl4m_epoch: 50 # epoch from which we introduce a new loss to the masker: the painter's discriminator's loss
-=======
     pad_type: reflect # padding type [zero/reflect]
     paste_original_content: True # only select the water painted to backprop through the network, not the whole generated image: fake_flooded = masked_x + m * fake_flooded
     pl4m_epoch: 49 # epoch from which we introduce a new loss to the masker: the painter's discriminator's loss
->>>>>>> 940852b1
     spade_kernel_size: 3 # kernel size within SPADE norm layers
     spade_n_up: 7 # number of upsampling layers in the translation decoder is equal to number of downsamplings in the encoder.  output's h and w are z's h and w x 2^spade_num_upsampling_layers | z:32 and spade_n_up:4 => output 512
     spade_param_free_norm: instance # what param-free normalization to apply in SPADE normalization
     spade_use_spectral_norm: true
     use_final_shortcut: False # if true, the last spade block does not get the masked input as conditioning but the prediction of the previous layer (passed through a conv to match dims) in order to lighten the masking restrictions and have smoother edges
-<<<<<<< HEAD
     diff_augm:
       do_color_jittering: true
       do_cutout: true
       cutout_ratio: 0.5
       do_translation: True
       translation_ratio: 0.125
-=======
->>>>>>> 940852b1
 
   m: # specific params for the mask-generation decoder
     <<: *default-gen
@@ -199,11 +186,7 @@
     optimizer: ExtraAdam # one in [Adam, ExtraAdam] default: Adam
     beta1: 0.5
     lr:
-<<<<<<< HEAD
-      default: 0.0005
-=======
       default: 0.00002 # 0.0001 for dlv2, 0.00002 for dlv3
->>>>>>> 940852b1
     lr_policy: step
     # lr_policy can be constant, step or multi_step; if step, specify lr_step_size and lr_gamma
     # if multi_step specify lr_step_size lr_gamma and lr_milestones:
