--- conflicted
+++ resolved
@@ -79,7 +79,9 @@
     """
     parser = ArgumentParser()
     parser.add_argument(
-        "--model", type=str, help="Path to a pre-trained model",
+        "--model",
+        type=str,
+        help="Path to a pre-trained model",
     )
     parser.add_argument(
         "--images_dir",
@@ -100,7 +102,10 @@
         help="The height and weight of the pre-processed images",
     )
     parser.add_argument(
-        "--max_files", default=-1, type=int, help="Limit loaded samples",
+        "--max_files",
+        default=-1,
+        type=int,
+        help="Limit loaded samples",
     )
     parser.add_argument(
         "--bin_value", default=0.5, type=float, help="Mask binarization threshold"
@@ -695,16 +700,11 @@
             df_m["model_feats"] = [model_feats] * len(df_m)
             models_df.update({model_id: df_m})
         df = pd.concat(list(models_df.values()), ignore_index=True)
-<<<<<<< HEAD
         df["model_img_idx"] = df.model.astype(str) + "-" + df.idx.astype(str)
-        dict_models_labels = {k: f"{v['model_idx'][0]}: {v['model_feats'][0]}" for k, v in models_df.items()}
-=======
-        df["model_img"] = df.model.astype(str) + "-" + df.idx.astype(str)
         dict_models_labels = {
             k: f"{v['model_idx'][0]}: {v['model_feats'][0]}"
             for k, v in models_df.items()
         }
->>>>>>> 66e9497d
         print("Done")
 
         if args.output_csv:
